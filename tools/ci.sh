#!/bin/bash

# Exit immediately if a command exits with a non-zero status
set -e 

# Use the error status of the first failure in a pipeline
set -o pipefail

# Exit if an uninitialized variable is accessed
set -o nounset

# Use all available cores
if which nproc > /dev/null; then
    MAKEOPTS="-j$(nproc)"
else
    MAKEOPTS="-j$(sysctl -n hw.ncpu)"
fi

###########
# cpplint #
###########

function cpplint {
    mkdir -p build; cd build; rm -rf *
    cmake ..
    make ${MAKEOPTS} cpplint
}

#######################
# Build Documentation #
#######################

function build_docs {
    mkdir -p build; cd build; rm -rf *
    cmake -DCMAKE_BUILD_TYPE=Release \
          -DUA_BUILD_EXAMPLES=ON \
          ..
    make doc
}

#####################################
# Build Documentation including PDF #
#####################################

function build_docs_pdf {
    mkdir -p build; cd build; rm -rf *
    cmake -DCMAKE_BUILD_TYPE=Release \
          -DUA_BUILD_EXAMPLES=ON \
          ..
    make doc doc_pdf
}

#######################
# Build TPM tool #
#######################

function build_tpm_tool {
    mkdir -p build; cd build; rm -rf *
    cmake -DUA_BUILD_TOOLS=ON \
          -DUA_ENABLE_ENCRYPTION=MBEDTLS \
          -DUA_ENABLE_ENCRYPTION_TPM2=ON \
          -DUA_ENABLE_PUBSUB=ON \
          -DUA_ENABLE_PUBSUB_ETH_UADP=ON \
          -DUA_ENABLE_PUBSUB_ENCRYPTION=ON \
          ..
    make ${MAKEOPTS}
}

#########################
# Build Release Version #
#########################

function build_release {
    mkdir -p build; cd build; rm -rf *
    cmake -DBUILD_SHARED_LIBS=ON \
          -DUA_ENABLE_ENCRYPTION=MBEDTLS \
          -DUA_ENABLE_SUBSCRIPTIONS_EVENTS=ON \
          -DUA_ENABLE_HISTORIZING=ON \
          -DCMAKE_BUILD_TYPE=RelWithDebInfo \
          -DUA_BUILD_EXAMPLES=ON \
          ..
    make ${MAKEOPTS}
}

######################
# Build Amalgamation #
######################

function build_amalgamation {
    mkdir -p build; cd build; rm -rf *
    cmake -DCMAKE_BUILD_TYPE=Debug \
          -DUA_ENABLE_AMALGAMATION=ON \
          -DUA_ENABLE_DISCOVERY=ON \
          -DUA_ENABLE_SUBSCRIPTIONS_EVENTS=ON \
          -DUA_ENABLE_JSON_ENCODING=ON \
          -DUA_ENABLE_PUBSUB=ON \
          -DUA_ENABLE_PUBSUB_ETH_UADP=ON \
          -DUA_ENABLE_PUBSUB_DELTAFRAMES=ON \
          -DUA_ENABLE_PUBSUB_INFORMATIONMODEL=ON \
          -DUA_ENABLE_PUBSUB_MONITORING=ON \
          ..
    make ${MAKEOPTS}
}

function build_amalgamation_mt {
    mkdir -p build; cd build; rm -rf *
    cmake -DCMAKE_BUILD_TYPE=Debug \
          -DUA_ENABLE_AMALGAMATION=ON \
          -DUA_ENABLE_DISCOVERY=ON \
          -DUA_ENABLE_SUBSCRIPTIONS_EVENTS=ON \
          -DUA_ENABLE_JSON_ENCODING=ON \
          -DUA_ENABLE_PUBSUB=ON \
          -DUA_ENABLE_PUBSUB_ETH_UADP=ON \
          -DUA_ENABLE_PUBSUB_DELTAFRAMES=ON \
          -DUA_ENABLE_PUBSUB_INFORMATIONMODEL=ON \
          -DUA_ENABLE_PUBSUB_MONITORING=ON \
          -DUA_MULTITHREADING=100 \
          ..
    make ${MAKEOPTS}
}

############################
# Build and Run Unit Tests #
############################

function set_capabilities {
    for filename in bin/tests/*; do
        sudo setcap cap_sys_ptrace,cap_net_raw,cap_net_admin=eip $filename
    done
} 

function unit_tests {
    mkdir -p build; cd build; rm -rf *
    cmake -DCMAKE_BUILD_TYPE=Debug \
          -DUA_BUILD_EXAMPLES=ON \
          -DUA_BUILD_UNIT_TESTS=ON \
          -DUA_ENABLE_DISCOVERY=ON \
          -DUA_ENABLE_DISCOVERY_MULTICAST=ON \
          -DUA_ENABLE_SUBSCRIPTIONS_EVENTS=ON \
          -DUA_ENABLE_HISTORIZING=ON \
          -DUA_ENABLE_JSON_ENCODING=ON \
          -DUA_ENABLE_PUBSUB=ON \
          -DUA_ENABLE_PUBSUB_ETH_UADP=ON \
          -DUA_ENABLE_PUBSUB_DELTAFRAMES=ON \
          -DUA_ENABLE_PUBSUB_INFORMATIONMODEL=ON \
          -DUA_ENABLE_PUBSUB_MONITORING=ON \
          ..
    make ${MAKEOPTS}
    set_capabilities
    make test ARGS="-V"
}

<<<<<<< HEAD
function unit_tests_32 {
=======
function unit_tests_nosub {
>>>>>>> ca50a8d4
    mkdir -p build; cd build; rm -rf *
    cmake -DCMAKE_BUILD_TYPE=Debug \
          -DUA_BUILD_EXAMPLES=ON \
          -DUA_BUILD_UNIT_TESTS=ON \
<<<<<<< HEAD
=======
          -DUA_ENABLE_SUBSCRIPTIONS=OFF \
          ..
    make ${MAKEOPTS}
    set_capabilities
    make test ARGS="-V"
}

function unit_tests_diag {
    mkdir -p build; cd build; rm -rf *
    cmake -DCMAKE_BUILD_TYPE=Debug \
          -DUA_BUILD_EXAMPLES=ON \
          -DUA_BUILD_UNIT_TESTS=ON \
          -DUA_ENABLE_DIAGNOSTICS=ON \
>>>>>>> ca50a8d4
          -DUA_ENABLE_DISCOVERY=ON \
          -DUA_ENABLE_DISCOVERY_MULTICAST=ON \
          -DUA_ENABLE_SUBSCRIPTIONS_EVENTS=ON \
          -DUA_ENABLE_HISTORIZING=ON \
          -DUA_ENABLE_JSON_ENCODING=ON \
          -DUA_ENABLE_PUBSUB=ON \
<<<<<<< HEAD
          -DUA_ENABLE_PUBSUB_DELTAFRAMES=ON \
          -DUA_ENABLE_PUBSUB_INFORMATIONMODEL=ON \
          -DUA_ENABLE_PUBSUB_MONITORING=ON \
          -DUA_FORCE_32BIT=ON \
          ..
          #-DUA_ENABLE_PUBSUB_ETH_UADP=ON \ # TODO: Enable this
=======
          -DUA_ENABLE_PUBSUB_ETH_UADP=ON \
          -DUA_ENABLE_PUBSUB_DELTAFRAMES=ON \
          -DUA_ENABLE_PUBSUB_INFORMATIONMODEL=ON \
          -DUA_ENABLE_PUBSUB_MONITORING=ON \
          ..
>>>>>>> ca50a8d4
    make ${MAKEOPTS}
    set_capabilities
    make test ARGS="-V"
}

function unit_tests_mt {
    mkdir -p build; cd build; rm -rf *
    cmake -DCMAKE_BUILD_TYPE=Debug \
          -DUA_MULTITHREADING=200 \
          -DUA_BUILD_EXAMPLES=ON \
          -DUA_ENABLE_HISTORIZING=ON \
          -DUA_BUILD_UNIT_TESTS=ON \
          -DUA_ENABLE_DISCOVERY=ON \
          -DUA_ENABLE_DISCOVERY_MULTICAST=ON \
          -DUA_ENABLE_SUBSCRIPTIONS_EVENTS=ON \
          ..
    make ${MAKEOPTS}
    make test ARGS="-V"
}

function unit_tests_alarms {
    mkdir -p build; cd build; rm -rf *
    cmake -DCMAKE_BUILD_TYPE=Debug \
          -DUA_BUILD_EXAMPLES=ON \
          -DUA_BUILD_UNIT_TESTS=ON \
          -DUA_ENABLE_DA=ON \
          -DUA_ENABLE_SUBSCRIPTIONS_EVENTS=ON \
	      -DUA_ENABLE_SUBSCRIPTIONS_ALARMS_CONDITIONS=ON \
          -DUA_NAMESPACE_ZERO=FULL \
          ..
    make ${MAKEOPTS}
    make test ARGS="-V"
}

function unit_tests_encryption {
    mkdir -p build; cd build; rm -rf *
    cmake -DCMAKE_BUILD_TYPE=Debug \
          -DUA_BUILD_EXAMPLES=ON \
          -DUA_BUILD_UNIT_TESTS=ON \
          -DUA_ENABLE_DISCOVERY=ON \
          -DUA_ENABLE_DISCOVERY_MULTICAST=ON \
          -DUA_ENABLE_ENCRYPTION=$1 \
          ..
    make ${MAKEOPTS}
    make test ARGS="-V"
}

function unit_tests_encryption_mbedtls_pubsub {
    mkdir -p build; cd build; rm -rf *
    cmake -DCMAKE_BUILD_TYPE=Debug \
          -DUA_BUILD_EXAMPLES=ON \
          -DUA_BUILD_UNIT_TESTS=ON \
          -DUA_ENABLE_DISCOVERY=ON \
          -DUA_ENABLE_DISCOVERY_MULTICAST=ON \
          -DUA_ENABLE_ENCRYPTION=MBEDTLS \
          -DUA_ENABLE_PUBSUB=ON \
          -DUA_ENABLE_PUBSUB_DELTAFRAMES=ON \
          -DUA_ENABLE_PUBSUB_INFORMATIONMODEL=ON \
          -DUA_ENABLE_PUBSUB_MONITORING=ON \
          -DUA_ENABLE_PUBSUB_ENCRYPTION=ON \
          ..
    make ${MAKEOPTS}
    make test ARGS="-V"
}

##########################################
# Build and Run Unit Tests with Coverage #
##########################################

function unit_tests_with_coverage {
    mkdir -p build; cd build; rm -rf *
    cmake -DCMAKE_BUILD_TYPE=Debug \
          -DUA_BUILD_EXAMPLES=ON \
          -DUA_BUILD_UNIT_TESTS=ON \
          -DUA_ENABLE_COVERAGE=ON \
          -DUA_ENABLE_DISCOVERY=ON \
          -DUA_ENABLE_DISCOVERY_MULTICAST=ON \
          -DUA_ENABLE_SUBSCRIPTIONS_EVENTS=ON \
          -DUA_ENABLE_HISTORIZING=ON \
          -DUA_ENABLE_JSON_ENCODING=ON \
          -DUA_ENABLE_PUBSUB=ON \
          -DUA_ENABLE_PUBSUB_ETH_UADP=ON \
          -DUA_ENABLE_PUBSUB_DELTAFRAMES=ON \
          -DUA_ENABLE_PUBSUB_INFORMATIONMODEL=ON \
          -DUA_ENABLE_PUBSUB_MONITORING=ON \
          -DUA_ENABLE_ENCRYPTION=MBEDTLS \
          ..
    make ${MAKEOPTS}
    set_capabilities
    make test ARGS="-V"
    make gcov
}

##########################################
# Build and Run Unit Tests with Valgrind #
##########################################

function unit_tests_valgrind {
    mkdir -p build; cd build; rm -rf *
    cmake -DCMAKE_BUILD_TYPE=Debug \
          -DUA_BUILD_EXAMPLES=ON \
          -DUA_BUILD_UNIT_TESTS=ON \
          -DUA_ENABLE_DISCOVERY=ON \
          -DUA_ENABLE_DISCOVERY_MULTICAST=ON \
          -DUA_ENABLE_ENCRYPTION=$1 \
          -DUA_ENABLE_SUBSCRIPTIONS_EVENTS=ON \
          -DUA_ENABLE_HISTORIZING=ON \
          -DUA_ENABLE_JSON_ENCODING=ON \
          -DUA_ENABLE_PUBSUB=ON \
          -DUA_ENABLE_PUBSUB_DELTAFRAMES=ON \
          -DUA_ENABLE_PUBSUB_INFORMATIONMODEL=ON \
          -DUA_ENABLE_PUBSUB_MONITORING=ON \
          -DUA_ENABLE_UNIT_TESTS_MEMCHECK=ON \
          ..
    make ${MAKEOPTS}
    make test ARGS="-V"
}

##############################
# Clang Static Code Analysis #
##############################

function build_clang_analyzer {
    mkdir -p build; cd build; rm -rf *
    scan-build-11 cmake -DCMAKE_BUILD_TYPE=Debug \
          -DUA_BUILD_EXAMPLES=ON \
          -DUA_BUILD_UNIT_TESTS=ON \
          -DUA_ENABLE_DISCOVERY=ON \
          -DUA_ENABLE_ENCRYPTION=MBEDTLS \
          -DUA_ENABLE_SUBSCRIPTIONS_EVENTS=ON \
          -DUA_ENABLE_HISTORIZING=ON \
          -DUA_ENABLE_JSON_ENCODING=ON \
          -DUA_ENABLE_PUBSUB=ON \
          -DUA_ENABLE_PUBSUB_DELTAFRAMES=ON \
          -DUA_ENABLE_PUBSUB_INFORMATIONMODEL=ON \
          -DUA_ENABLE_PUBSUB_MONITORING=ON \
          ..
    scan-build-11 --status-bugs make ${MAKEOPTS}
}<|MERGE_RESOLUTION|>--- conflicted
+++ resolved
@@ -150,17 +150,33 @@
     make test ARGS="-V"
 }
 
-<<<<<<< HEAD
 function unit_tests_32 {
-=======
+    mkdir -p build; cd build; rm -rf *
+    cmake -DCMAKE_BUILD_TYPE=Debug \
+          -DUA_BUILD_EXAMPLES=ON \
+          -DUA_BUILD_UNIT_TESTS=ON \
+          -DUA_ENABLE_DISCOVERY=ON \
+          -DUA_ENABLE_DISCOVERY_MULTICAST=ON \
+          -DUA_ENABLE_SUBSCRIPTIONS_EVENTS=ON \
+          -DUA_ENABLE_HISTORIZING=ON \
+          -DUA_ENABLE_JSON_ENCODING=ON \
+          -DUA_ENABLE_PUBSUB=ON \
+          -DUA_ENABLE_PUBSUB_DELTAFRAMES=ON \
+          -DUA_ENABLE_PUBSUB_INFORMATIONMODEL=ON \
+          -DUA_ENABLE_PUBSUB_MONITORING=ON \
+          -DUA_FORCE_32BIT=ON \
+          ..
+          #-DUA_ENABLE_PUBSUB_ETH_UADP=ON \ # TODO: Enable this
+    make ${MAKEOPTS}
+    set_capabilities
+    make test ARGS="-V"
+}
+
 function unit_tests_nosub {
->>>>>>> ca50a8d4
-    mkdir -p build; cd build; rm -rf *
-    cmake -DCMAKE_BUILD_TYPE=Debug \
-          -DUA_BUILD_EXAMPLES=ON \
-          -DUA_BUILD_UNIT_TESTS=ON \
-<<<<<<< HEAD
-=======
+    mkdir -p build; cd build; rm -rf *
+    cmake -DCMAKE_BUILD_TYPE=Debug \
+          -DUA_BUILD_EXAMPLES=ON \
+          -DUA_BUILD_UNIT_TESTS=ON \
           -DUA_ENABLE_SUBSCRIPTIONS=OFF \
           ..
     make ${MAKEOPTS}
@@ -174,27 +190,17 @@
           -DUA_BUILD_EXAMPLES=ON \
           -DUA_BUILD_UNIT_TESTS=ON \
           -DUA_ENABLE_DIAGNOSTICS=ON \
->>>>>>> ca50a8d4
-          -DUA_ENABLE_DISCOVERY=ON \
-          -DUA_ENABLE_DISCOVERY_MULTICAST=ON \
-          -DUA_ENABLE_SUBSCRIPTIONS_EVENTS=ON \
-          -DUA_ENABLE_HISTORIZING=ON \
-          -DUA_ENABLE_JSON_ENCODING=ON \
-          -DUA_ENABLE_PUBSUB=ON \
-<<<<<<< HEAD
-          -DUA_ENABLE_PUBSUB_DELTAFRAMES=ON \
-          -DUA_ENABLE_PUBSUB_INFORMATIONMODEL=ON \
-          -DUA_ENABLE_PUBSUB_MONITORING=ON \
-          -DUA_FORCE_32BIT=ON \
-          ..
-          #-DUA_ENABLE_PUBSUB_ETH_UADP=ON \ # TODO: Enable this
-=======
-          -DUA_ENABLE_PUBSUB_ETH_UADP=ON \
-          -DUA_ENABLE_PUBSUB_DELTAFRAMES=ON \
-          -DUA_ENABLE_PUBSUB_INFORMATIONMODEL=ON \
-          -DUA_ENABLE_PUBSUB_MONITORING=ON \
-          ..
->>>>>>> ca50a8d4
+          -DUA_ENABLE_DISCOVERY=ON \
+          -DUA_ENABLE_DISCOVERY_MULTICAST=ON \
+          -DUA_ENABLE_SUBSCRIPTIONS_EVENTS=ON \
+          -DUA_ENABLE_HISTORIZING=ON \
+          -DUA_ENABLE_JSON_ENCODING=ON \
+          -DUA_ENABLE_PUBSUB=ON \
+          -DUA_ENABLE_PUBSUB_ETH_UADP=ON \
+          -DUA_ENABLE_PUBSUB_DELTAFRAMES=ON \
+          -DUA_ENABLE_PUBSUB_INFORMATIONMODEL=ON \
+          -DUA_ENABLE_PUBSUB_MONITORING=ON \
+          ..
     make ${MAKEOPTS}
     set_capabilities
     make test ARGS="-V"
