--- conflicted
+++ resolved
@@ -20,13 +20,10 @@
 }
 
 int main(int argc, char** argv) {
-<<<<<<< HEAD
-	NL_data* nl = NL_init(&NL_Description_TcpBinary,16664,NL_THREADINGTYPE_SINGLE);
+	NL_data* nl = NL_init(&NL_Description_TcpBinary,16664);
+	// NL_data* nl = NL_init(&NL_Description_TcpBinary,16664,NL_THREADINGTYPE_SINGLE);
 	appMockup_init();
 
-=======
-	NL_data* nl = NL_init(&NL_Description_TcpBinary,16664);
->>>>>>> ae8491f9
 	struct timeval tv = {2, 0}; // 2 seconds
 	NL_msgLoop(nl, &tv,serverCallback,argv[0]);
 }