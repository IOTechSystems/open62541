--- conflicted
+++ resolved
@@ -4,8 +4,7 @@
 #include "ua_types_generated_encoding_binary.h"
 
 void Service_CreateSession(UA_Server *server, UA_SecureChannel *channel,
-                           const UA_CreateSessionRequest *request,
-                           UA_CreateSessionResponse *response) {
+                           const UA_CreateSessionRequest *request, UA_CreateSessionResponse *response) {
     if(channel->securityToken.channelId == 0) {
         response->responseHeader.serviceResult = UA_STATUSCODE_BADSECURECHANNELIDINVALID;
         return;
@@ -77,13 +76,7 @@
     response->revisedSessionTimeout = (UA_Double)newSession->timeout;
     response->authenticationToken = newSession->authenticationToken;
     response->responseHeader.serviceResult = UA_String_copy(&request->sessionName, &newSession->sessionName);
-<<<<<<< HEAD
     response->responseHeader.serviceResult |= UA_ByteString_copy(&endpoint->description.serverCertificate,
-=======
-    if(server->endpointDescriptionsSize > 0)
-        response->responseHeader.serviceResult |=
-            UA_ByteString_copy(&server->endpointDescriptions->serverCertificate,
->>>>>>> 51240ff0
                                &response->serverCertificate);
     if(response->responseHeader.serviceResult != UA_STATUSCODE_GOOD) {
         UA_SessionManager_removeSession(&server->sessionManager, &newSession->authenticationToken);
@@ -108,8 +101,7 @@
        (request->userIdentityToken.content.decoded.type != &UA_TYPES[UA_TYPES_ANONYMOUSIDENTITYTOKEN] &&
         request->userIdentityToken.content.decoded.type != &UA_TYPES[UA_TYPES_USERNAMEIDENTITYTOKEN])) {
         UA_LOG_INFO_SESSION(server->config.logger, session, "ActivateSession: SecureChannel %i wants "
-                            "to activate, but the UserIdentify token is invalid",
-                            channel->securityToken.channelId);
+                            "to activate, but the UserIdentify token is invalid", channel->securityToken.channelId);
         response->responseHeader.serviceResult = UA_STATUSCODE_BADIDENTITYTOKENINVALID;
         return;
     }
