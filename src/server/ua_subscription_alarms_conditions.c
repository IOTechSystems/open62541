--- conflicted
+++ resolved
@@ -261,11 +261,7 @@
 #define UNSUPPRESSED_MESSAGE                                   "The alarm was unsuppressed"
 #define PLACEDINSERVICE_MESSAGE                                "The alarm was placed in service"
 #define REMOVEDFROMSRVICE_MESSAGE                              "The alarm was removed from service"
-<<<<<<< HEAD
 #define REALARM_MESSAGE                                        "Re-alarm time expired"
-=======
-#define REALARM_MESSAGE                                        "ReAlarm time expired"
->>>>>>> ebad06fa
 #define SEVERITY_INCREASED_MESSAGE                             "The alarm severity has increased"
 #define SEVERITY_DECREASED_MESSAGE                             "The alarm severity has decreased"
 #define ACKED_TEXT                                             "Acknowledged"
@@ -846,7 +842,6 @@
 }
 
 static inline UA_Boolean
-<<<<<<< HEAD
 UA_ConditionBranch_State_Acked(const UA_ConditionBranch *branch, UA_Server *server)
 {
     return isTwoStateVariableInTrueState(server, &branch->id, &fieldAckedStateQN);
@@ -864,55 +859,6 @@
     return fieldExists(server, &branch->id, &fieldConfirmedStateQN);
 }
 
-=======
-UA_ConditionBranch_State_Latched(const UA_ConditionBranch *branch, UA_Server *server)
-{
-    return branch->isMainBranch && isTwoStateVariableInTrueState(server, &branch->id, &fieldLatchedStateQN);
-}
-
-static inline UA_Boolean
-UA_ConditionBranch_State_Enabled(const UA_ConditionBranch *branch, UA_Server *server)
-{
-    return isTwoStateVariableInTrueState(server, &branch->id, &fieldConfirmedStateQN);
-}
-
-static inline UA_Boolean
-UA_ConditionBranch_State_Active(const UA_ConditionBranch *branch, UA_Server *server)
-{
-    return isTwoStateVariableInTrueState(server, &branch->id, &fieldActiveStateQN);
-}
-
-static inline UA_Boolean
-UA_ConditionBranch_State_Acked(const UA_ConditionBranch *branch, UA_Server *server)
-{
-    return isTwoStateVariableInTrueState(server, &branch->id, &fieldAckedStateQN);
-}
-
-static inline UA_Boolean
-UA_ConditionBranch_State_Confirmed(const UA_ConditionBranch *branch, UA_Server *server)
-{
-    return isTwoStateVariableInTrueState(server, &branch->id, &fieldConfirmedStateQN);
-}
-
-static inline UA_Boolean
-UA_ConditionBranch_State_Suppressed(const UA_ConditionBranch *branch, UA_Server *server)
-{
-    return isTwoStateVariableInTrueState(server, &branch->id, &fieldSuppressedStateQN);
-}
-
-static inline UA_Boolean
-UA_ConditionBranch_State_OutOfService(const UA_ConditionBranch *branch, UA_Server *server)
-{
-    return isTwoStateVariableInTrueState(server, &branch->id, &fieldOutOfServiceStateQN);
-}
-
-static inline UA_Boolean
-UA_ConditionBranch_State_isConfirmable(const UA_ConditionBranch *branch, UA_Server *server)
-{
-    return fieldExists(server, &branch->id, &fieldConfirmedStateQN);
-}
-
->>>>>>> ebad06fa
 static inline UA_StatusCode
 UA_ConditionBranch_State_setSuppressedOrShelved (UA_ConditionBranch *branch, UA_Server *server, UA_Boolean suppressedOrShelved)
 {
@@ -1104,38 +1050,6 @@
     return setOptionalTwoStateVariable (
         server, &condition->mainBranch->id, fieldLatchedStateQN, latched,
         latched ? LATCHED_TEXT: NOT_LATCHED_TEXT
-<<<<<<< HEAD
-=======
-    );
-}
-
-static inline UA_StatusCode
-UA_Condition_State_updateSuppressedOrShelved (UA_Condition *condition, UA_Server *server)
-{
-    UA_Boolean suppressed = UA_ConditionBranch_State_Suppressed(condition->mainBranch, server);
-    //TODO
-    //UA_Boolean shelved = UA_ConditionBranch_State_Shelved(condition->mainBranch, server);
-    UA_Boolean outOfService = UA_ConditionBranch_State_OutOfService(condition->mainBranch, server);
-    UA_Boolean value = suppressed || outOfService;
-    return UA_ConditionBranch_State_setSuppressedOrShelved(condition->mainBranch, server, value);
-}
-
-static inline UA_StatusCode
-UA_Condition_State_setSuppressedState (UA_Condition *condition, UA_Server *server, UA_Boolean suppressed)
-{
-    return setOptionalTwoStateVariable (
-        server, &condition->mainBranch->id, fieldSuppressedStateQN, suppressed,
-        suppressed ? SUPPRESSED_TEXT : NOT_SUPPRESSED_TEXT
-    );
-}
-
-static inline UA_StatusCode
-UA_Condition_State_setOutOfServiceState (UA_Condition *condition, UA_Server *server, UA_Boolean outOfService)
-{
-    return setOptionalTwoStateVariable (
-        server, &condition->mainBranch->id, fieldSuppressedStateQN, outOfService,
-        outOfService ? OUT_OF_SERVICE_TEXT : IN_SERVICE_TEXT
->>>>>>> ebad06fa
     );
 }
 
@@ -1277,21 +1191,12 @@
         if (info->hasSeverity) UA_ConditionBranch_State_updateSeverity (branch, server, info->severity);
     }
 
-<<<<<<< HEAD
     /* Trigger the event for Condition*/
     //Condition Nodes should not be deleted after triggering the event
     UA_ByteString_clear(&branch->eventId);
     retval = triggerEvent(server, branch->id, branch->condition->sourceId, &branch->eventId, false);
     CONDITION_ASSERT_RETURN_RETVAL(retval, "Triggering condition event failed",);
     return retval;
-=======
-    ZIP_REMOVE(UA_ConditionTree, &server->conditions ,condition);
-    if (condition->onDelayCallbackId) removeCallback (server, condition->onDelayCallbackId);
-    if (condition->offDelayCallbackId) removeCallback (server, condition->offDelayCallbackId);
-    UA_ConditionEventInfo_delete(condition->_delayCallbackInfo);
-    if (condition->reAlarmCallbackId) removeCallback (server, condition->reAlarmCallbackId);
-    UA_Condition_delete (condition);
->>>>>>> ebad06fa
 }
 
 static UA_StatusCode deleteConditionBranch (UA_Server *server, const UA_ConditionBranch* branch)
@@ -2304,7 +2209,6 @@
     return retval;
 }
 
-
 // -------- Interact with condition
 
 static void reAlarmCallback (UA_Server *server, void *data);
@@ -2477,7 +2381,6 @@
     UA_ConditionBranch_triggerEvent(condition->mainBranch, server, info);
 }
 
-<<<<<<< HEAD
 static void offDelayExpiredCallback (UA_Server *server, void *data)
 {
     UA_Condition*condition = (UA_Condition*) data;
@@ -2488,69 +2391,6 @@
     condition->_delayCallbackInfo = NULL;
     UA_UNLOCK(&server->serviceMutex);
 }
-=======
-    if (properties->isSuppressible)
-    {
-        retval = addConditionOptionalField(server, *condition, alarmConditionTypeId,
-                                           fieldSuppressedStateQN, NULL);
-        CONDITION_ASSERT_RETURN_RETVAL(retval, "Adding SuppressedState optional Field failed",);
-        setTwoStateVariable(server, condition, fieldConfirmedStateQN, false, NOT_SUPPRESSED_TEXT);
-
-        /* add reference from Condition to Suppress Method */
-        UA_NodeId hasComponent = UA_NODEID_NUMERIC(0, UA_NS0ID_HASCOMPONENT);
-        UA_NodeId suppress = UA_NODEID_NUMERIC(0, UA_NS0ID_ALARMCONDITIONTYPE_SUPPRESS);
-        retval = addRef(server, *condition, hasComponent, suppress, true);
-        CONDITION_ASSERT_RETURN_RETVAL(retval,
-                                       "Adding HasComponent Reference to Suppress Method failed",);
-
-        /* add reference from Condition to Suppress2 Method */
-        UA_NodeId suppress2 = UA_NODEID_NUMERIC(0, UA_NS0ID_ALARMCONDITIONTYPE_SUPPRESS2);
-        retval = addRef(server, *condition, hasComponent, suppress2, true);
-        CONDITION_ASSERT_RETURN_RETVAL(retval,
-                                       "Adding HasComponent Reference to Suppress2 Method failed",);
-
-        /* add reference from Condition to UnSuppress Method */
-        UA_NodeId unsuppress = UA_NODEID_NUMERIC(0, UA_NS0ID_ALARMCONDITIONTYPE_UNSUPPRESS);
-        retval = addRef(server, *condition, hasComponent, unsuppress, true);
-        CONDITION_ASSERT_RETURN_RETVAL(retval,
-                                       "Adding HasComponent Reference to UnSuppress Method failed",);
-
-        /* add reference from Condition to UnSuppress2 Method */
-        UA_NodeId unsuppress2 = UA_NODEID_NUMERIC(0, UA_NS0ID_ALARMCONDITIONTYPE_UNSUPPRESS2);
-        retval = addRef(server, *condition, hasComponent, unsuppress2, true);
-        CONDITION_ASSERT_RETURN_RETVAL(retval,
-                                       "Adding HasComponent Reference to UnSuppress2 Method failed",);
-    }
-
-    if (properties->isServiceable)
-    {
-        retval = addConditionOptionalField(server, *condition, alarmConditionTypeId,
-                                           fieldOutOfServiceStateQN, NULL);
-        CONDITION_ASSERT_RETURN_RETVAL(retval, "Adding OutOfServiceState optional Field failed",);
-        setTwoStateVariable(server, condition, fieldOutOfServiceStateQN, false, IN_SERVICE_TEXT);
-
-        UA_NodeId hasComponent = UA_NODEID_NUMERIC(0, UA_NS0ID_HASCOMPONENT);
-        UA_NodeId place = UA_NODEID_NUMERIC(0, UA_NS0ID_ALARMCONDITIONTYPE_PLACEINSERVICE);
-        retval = addRef(server, *condition, hasComponent, place, true);
-        CONDITION_ASSERT_RETURN_RETVAL(retval,
-                                       "Adding HasComponent Reference to PlaceInService Method failed",);
-
-        UA_NodeId place2 = UA_NODEID_NUMERIC(0, UA_NS0ID_ALARMCONDITIONTYPE_PLACEINSERVICE2);
-        retval = addRef(server, *condition, hasComponent, place2, true);
-        CONDITION_ASSERT_RETURN_RETVAL(retval,
-                                       "Adding HasComponent Reference to PlaceInService2 Method failed",);
-
-        UA_NodeId remove = UA_NODEID_NUMERIC(0, UA_NS0ID_ALARMCONDITIONTYPE_REMOVEFROMSERVICE);
-        retval = addRef(server, *condition, hasComponent, remove, true);
-        CONDITION_ASSERT_RETURN_RETVAL(retval,
-                                       "Adding HasComponent Reference to RemoveFromService Method failed",);
-
-        UA_NodeId remove2 = UA_NODEID_NUMERIC(0, UA_NS0ID_ALARMCONDITIONTYPE_REMOVEFROMSERVICE2);
-        retval = addRef(server, *condition, hasComponent, remove2, true);
-        CONDITION_ASSERT_RETURN_RETVAL(retval,
-                                       "Adding HasComponent Reference to RemoveFromService2 Method failed",);
-    }
->>>>>>> ebad06fa
 
 static UA_StatusCode
 alarmEnteringInactive (UA_Server *server, UA_Condition *condition, const UA_ConditionEventInfo *info)
@@ -2845,7 +2685,6 @@
 }
 
 static UA_StatusCode
-<<<<<<< HEAD
 acknowledgeMethodCallback(UA_Server *server, const UA_NodeId *sessionId,
                           void *sessionContext, const UA_NodeId *methodId,
                           void *methodContext, const UA_NodeId *objectId,
@@ -2871,26 +2710,6 @@
 done:
     UA_UNLOCK(&server->serviceMutex);
     return retval;
-=======
-UA_ConditionBranch_triggerNewBranchState (UA_ConditionBranch *branch, UA_Server *server, const UA_ConditionEventInfo *info) {
-    UA_LOCK_ASSERT(&server->serviceMutex, 1);
-    UA_StatusCode status = UA_ConditionBranch_triggerEvent (branch, server, info);
-    if (status != UA_STATUSCODE_GOOD) return status;
-    if (!branch->isMainBranch && UA_ConditionBranch_State_Retain(branch, server))
-    {
-        status = deleteConditionBranch (server, branch);
-    }
-    return status;
-}
-
-static UA_StatusCode
-addTimedCallback(UA_Server *server, UA_ServerCallback callback,
-                           void *data, UA_DateTime date, UA_UInt64 *callbackId) {
-    UA_LOCK_ASSERT(&server->serviceMutex, 1);
-    return server->config.eventLoop->
-        addTimedCallback(server->config.eventLoop, (UA_Callback)callback,
-                         server, data, date, callbackId);
->>>>>>> ebad06fa
 }
 
 static UA_StatusCode
@@ -2972,7 +2791,6 @@
                        const UA_Variant *input, size_t outputSize,
                        UA_Variant *output)
 {
-<<<<<<< HEAD
     UA_LOCK(&server->serviceMutex);
     UA_StatusCode retval = UA_STATUSCODE_GOOD;
     UA_Condition *condition = getCondition(server, objectId);
@@ -2982,14 +2800,6 @@
     }
     retval = condition_suppress(server, condition, NULL);
 done:
-=======
-    UA_Condition *condition = (UA_Condition *) data;
-    UA_LOCK(&server->serviceMutex);
-    condition->onDelayCallbackId = 0;
-    alarmActivate(server, condition, condition->_delayCallbackInfo);
-    UA_ConditionEventInfo_delete(condition->_delayCallbackInfo);
-    condition->_delayCallbackInfo = NULL;
->>>>>>> ebad06fa
     UA_UNLOCK(&server->serviceMutex);
     return retval;
 }
@@ -3004,73 +2814,10 @@
 {
     UA_LOCK(&server->serviceMutex);
     UA_StatusCode retval = UA_STATUSCODE_GOOD;
-<<<<<<< HEAD
     UA_Condition *condition = getCondition(server, objectId);
     if (!condition) {
         retval = UA_STATUSCODE_BADNODEIDINVALID;
         goto done;
-=======
-    UA_Boolean currentlyActive = UA_ConditionBranch_State_Active(condition->mainBranch, server);
-    //Alarm already active
-    if (currentlyActive)
-    {
-        /* The alarm shall stay active for the OffDelay time and shall not regenerate if
-        * it returns to active */
-        if (condition->offDelayCallbackId)
-        {
-            removeCallback (server, condition->offDelayCallbackId);
-            condition->offDelayCallbackId = 0;
-            UA_ConditionEventInfo_delete(condition->_delayCallbackInfo);
-            condition->_delayCallbackInfo = NULL;
-            return UA_STATUSCODE_GOOD;
-        }
-        /* Create event for the update in state */
-        return UA_ConditionBranch_triggerEvent (condition->mainBranch, server, info);
-    }
-
-    /* OnDelay task is in progress - dont regenerate */
-    if (condition->onDelayCallbackId) return UA_STATUSCODE_GOOD;
-
-    if (!currentlyActive && UA_Condition_State_hasOnDelay(condition, server))
-    {
-        UA_Duration onDelay;
-        retval = UA_Condition_State_getOnDelay(condition, server, &onDelay);
-        if (retval != UA_STATUSCODE_GOOD)
-        {
-            CONDITION_LOG_ERROR (retval, "Could not get OnDelay");
-            return retval;
-        }
-
-        if (info)
-        {
-            condition->_delayCallbackInfo = UA_ConditionEventInfo_new();
-            if (!condition->_delayCallbackInfo) return UA_STATUSCODE_BADOUTOFMEMORY;
-            retval = UA_ConditionEventInfo_copy(info, condition->_delayCallbackInfo);
-        }
-
-        if (retval != UA_STATUSCODE_GOOD)
-        {
-            UA_ConditionEventInfo_delete(condition->_delayCallbackInfo);
-            condition->_delayCallbackInfo = NULL;
-            return retval;
-        }
-
-        retval = addTimedCallback (
-            server,
-            onDelayExpiredCallback,
-            condition,
-            UA_DateTime_nowMonotonic() + ((UA_DateTime) onDelay * UA_DATETIME_MSEC),
-            &condition->onDelayCallbackId
-        );
-        if (retval != UA_STATUSCODE_GOOD)
-        {
-            UA_ConditionEventInfo_delete(condition->_delayCallbackInfo);
-            condition->_delayCallbackInfo = NULL;
-            CONDITION_LOG_ERROR (retval, "Could not add timedCallback for onDelay");
-            return UA_STATUSCODE_BADINTERNALERROR;
-        }
-        return UA_STATUSCODE_GOOD;
->>>>>>> ebad06fa
     }
     UA_LocalizedText *comment = (UA_LocalizedText *)input[0].data;
     retval = condition_suppress(server, condition, comment);
@@ -3087,29 +2834,12 @@
                          const UA_Variant *input, size_t outputSize,
                          UA_Variant *output)
 {
-<<<<<<< HEAD
     UA_LOCK(&server->serviceMutex);
     UA_StatusCode retval = UA_STATUSCODE_GOOD;
     UA_Condition *condition = getCondition(server, objectId);
     if (!condition) {
         retval = UA_STATUSCODE_BADNODEIDINVALID;
         goto done;
-=======
-    removeCallback(server, condition->reAlarmCallbackId);
-    condition->reAlarmCount = 0;
-    //condition is in a state where we need to branch -> previous state needed acknowledgement/confirmed
-    UA_Boolean conditionRequiresAction = UA_ConditionBranch_State_Acked(condition->mainBranch, server) ||
-        (UA_ConditionBranch_State_isConfirmable(condition->mainBranch, server) &&
-          !UA_ConditionBranch_State_Confirmed(condition->mainBranch, server));
-
-    if (conditionRequiresAction && UA_ConditionBranch_State_Retain(condition->mainBranch, server))
-    {
-        UA_StatusCode retval = UA_ConditionBranch_createBranch(condition->mainBranch, server);
-        if (retval != UA_STATUSCODE_GOOD)
-        {
-            CONDITION_LOG_ERROR(retval, "Something went wrong creating a new branch")
-        }
->>>>>>> ebad06fa
     }
     retval = condition_unsuppress(server, condition, NULL);
 done:
@@ -3125,7 +2855,6 @@
                           const UA_Variant *input, size_t outputSize,
                           UA_Variant *output)
 {
-<<<<<<< HEAD
     UA_LOCK(&server->serviceMutex);
     UA_StatusCode retval = UA_STATUSCODE_GOOD;
     UA_Condition *condition = getCondition(server, objectId);
@@ -3136,14 +2865,6 @@
     UA_LocalizedText *comment = (UA_LocalizedText *)input[0].data;
     retval = condition_unsuppress(server, condition, comment);
 done:
-=======
-    UA_Condition*condition = (UA_Condition*) data;
-    UA_LOCK(&server->serviceMutex);
-    condition->offDelayCallbackId = 0;
-    alarmSetInactive(server, condition, condition->_delayCallbackInfo);
-    UA_ConditionEventInfo_delete(condition->_delayCallbackInfo);
-    condition->_delayCallbackInfo = NULL;
->>>>>>> ebad06fa
     UA_UNLOCK(&server->serviceMutex);
     return retval;
 }
@@ -3158,22 +2879,10 @@
 {
     UA_LOCK(&server->serviceMutex);
     UA_StatusCode retval = UA_STATUSCODE_GOOD;
-<<<<<<< HEAD
     UA_Condition *condition = getCondition(server, objectId);
     if (!condition) {
         retval = UA_STATUSCODE_BADNODEIDINVALID;
         goto done;
-=======
-
-    /* Alarm should stay deactivated and not regenerate - cancel any onDelay to active */
-    if (condition->onDelayCallbackId)
-    {
-        removeCallback(server, condition->onDelayCallbackId);
-        condition->onDelayCallbackId = 0;
-        UA_ConditionEventInfo_delete(condition->_delayCallbackInfo);
-        condition->_delayCallbackInfo = NULL;
-        return UA_STATUSCODE_GOOD;
->>>>>>> ebad06fa
     }
     retval = condition_placeInService(server, condition, NULL);
 done:
@@ -3181,7 +2890,6 @@
     return retval;
 }
 
-<<<<<<< HEAD
 static UA_StatusCode
 placeInService2MethodCallback(UA_Server *server, const UA_NodeId *sessionId,
                               void *sessionContext, const UA_NodeId *methodId,
@@ -3196,36 +2904,6 @@
     if (!condition) {
         retval = UA_STATUSCODE_BADNODEIDINVALID;
         goto done;
-=======
-        if (info)
-        {
-            condition->_delayCallbackInfo = UA_ConditionEventInfo_new();
-            if (!condition->_delayCallbackInfo) return UA_STATUSCODE_BADOUTOFMEMORY;
-            retval = UA_ConditionEventInfo_copy(info, condition->_delayCallbackInfo);
-        }
-
-        if (retval != UA_STATUSCODE_GOOD)
-        {
-            UA_ConditionEventInfo_delete(condition->_delayCallbackInfo);
-            condition->_delayCallbackInfo = NULL;
-            return retval;
-        }
-        retval = addTimedCallback (
-            server,
-            offDelayExpiredCallback,
-            condition,
-            UA_DateTime_nowMonotonic() + ((UA_DateTime) offDelay * UA_DATETIME_MSEC),
-            &condition->onDelayCallbackId
-        );
-        if (retval != UA_STATUSCODE_GOOD)
-        {
-            condition->_delayCallbackInfo = NULL;
-            UA_ConditionEventInfo_delete(condition->_delayCallbackInfo);
-            CONDITION_LOG_ERROR (retval, "Could not add timedCallback for onDelay");
-            return UA_STATUSCODE_BADINTERNALERROR;
-        }
-        return UA_STATUSCODE_GOOD;
->>>>>>> ebad06fa
     }
     UA_LocalizedText *comment = (UA_LocalizedText *)input[0].data;
     retval = condition_placeInService(server, condition, comment);
@@ -3366,7 +3044,6 @@
 }
 
 static UA_StatusCode
-<<<<<<< HEAD
 oneShotShelve2MethodCallback(UA_Server *server, const UA_NodeId *sessionId,
                             void *sessionContext, const UA_NodeId *methodId,
                             void *methodContext, const UA_NodeId *objectId,
@@ -3415,151 +3092,6 @@
 setupConditionNodes (UA_Server *server, const UA_NodeId *condition,
                      const UA_NodeId *conditionType,
                      const UA_ConditionProperties *properties)
-=======
-conditionBranch_addComment(UA_Server *server, UA_ConditionBranch *branch, const UA_LocalizedText *comment)
-{
-    UA_LOCK_ASSERT(&server->serviceMutex, 1);
-    UA_StatusCode retval = UA_STATUSCODE_GOOD;
-    if (!UA_ConditionBranch_State_Enabled(branch, server))
-    {
-        return UA_STATUSCODE_BADCONDITIONDISABLED;
-    }
-
-    /* Set Comment. Check whether comment is empty -> leave the last value as is*/
-    if(!UA_ByteString_equal(&comment->locale, &UA_STRING_NULL) &&
-       !UA_ByteString_equal(&comment->text, &UA_STRING_NULL)) {
-        retval = UA_ConditionBranch_State_setComment(branch, server, comment);
-        CONDITION_ASSERT_RETURN_RETVAL (retval, "Set Condition Comment failed",);
-    }
-    return retval;
-}
-
-static UA_StatusCode
-conditionBranch_addCommentAndEvent (UA_Server *server, UA_ConditionBranch *branch, const UA_LocalizedText *comment)
-{
-    UA_StatusCode ret = conditionBranch_addComment(server, branch, comment);
-    if (ret != UA_STATUSCODE_GOOD) return ret;
-    UA_ConditionEventInfo info = {
-        .message = UA_LOCALIZEDTEXT(LOCALE, COMMENT_MESSAGE)
-    };
-    return UA_ConditionBranch_triggerEvent (branch, server, &info);
-}
-
-static UA_StatusCode
-conditionBranchAcknowledge (UA_Server *server, UA_ConditionBranch *branch, const UA_LocalizedText *comment)
-{
-    UA_LOCK_ASSERT(&server->serviceMutex, 1);
-    if(UA_ConditionBranch_State_Acked(branch, server))
-        return UA_STATUSCODE_BADCONDITIONBRANCHALREADYACKED;
-
-    UA_ConditionBranch_State_setAckedState(branch, server, true);
-
-    UA_ConditionEventInfo info = {
-        .message = UA_LOCALIZEDTEXT(LOCALE, ACKED_MESSAGE)
-    };
-
-    /* Only retain if lached or condition is confirmable */
-    UA_Boolean latched = UA_ConditionBranch_State_Latched (branch, server);
-    UA_Boolean confirmable = UA_ConditionBranch_State_isConfirmable(branch, server);
-    UA_Boolean retain = latched || confirmable;
-    UA_ConditionBranch_State_setRetain(branch, server, retain);
-    if (confirmable) UA_ConditionBranch_State_setConfirmedState(branch, server, false);
-    if (comment) conditionBranch_addComment (server, branch, comment);
-    return UA_ConditionBranch_triggerNewBranchState(branch, server, &info);
-}
-
-static UA_StatusCode
-conditionBranchConfirm (UA_Server *server, UA_ConditionBranch *branch, const UA_LocalizedText *comment)
-{
-    UA_LOCK_ASSERT(&server->serviceMutex, 1);
-    if (UA_ConditionBranch_State_Confirmed(branch, server))
-        return UA_STATUSCODE_BADCONDITIONBRANCHALREADYCONFIRMED;
-    UA_ConditionBranch_State_setConfirmedState(branch, server, true);
-    if (comment) conditionBranch_addComment (server, branch, comment);
-    UA_ConditionEventInfo info = {
-        .message = UA_LOCALIZEDTEXT(LOCALE, CONFIRMED_MESSAGE)
-    };
-    //set retain to false if the branch is not latched
-    if (UA_ConditionBranch_State_Latched(branch, server))
-        UA_ConditionBranch_State_setRetain(branch, server, false);
-    return UA_ConditionBranch_triggerNewBranchState (branch, server, &info);
-}
-
-static UA_StatusCode
-condition_reset (UA_Server *server, UA_Condition *condition, const UA_LocalizedText *comment)
-{
-    UA_LOCK_ASSERT(&server->serviceMutex, 1);
-    /* For an Alarm Instance to be reset it must have been in Alarm, and returned to
-     * normal and have been acknowledged/confirmed prior to being reset. */
-    UA_Boolean validState = !UA_ConditionBranch_State_Active(condition->mainBranch, server) &&
-                            UA_ConditionBranch_State_Acked(condition->mainBranch, server) &&
-                            (!UA_ConditionBranch_State_isConfirmable(condition->mainBranch, server) || UA_ConditionBranch_State_Confirmed(condition->mainBranch, server));
-    if (!validState) return UA_STATUSCODE_BADINVALIDSTATE;
-    UA_Condition_State_setLatchedState(condition, server, false);
-    UA_ConditionBranch_State_setRetain(condition->mainBranch, server, false);
-    UA_ConditionEventInfo info = {
-        .message = UA_LOCALIZEDTEXT(LOCALE, RESET_MESSAGE)
-    };
-    if (comment) conditionBranch_addComment(server, condition->mainBranch, comment);
-    return UA_ConditionBranch_triggerEvent (condition->mainBranch, server, &info);
-}
-
-static UA_StatusCode
-condition_suppress (UA_Server *server, UA_Condition *condition, const UA_LocalizedText *comment)
-{
-    UA_LOCK_ASSERT(&server->serviceMutex, 1);
-    UA_Condition_State_setSuppressedState (condition, server, true);
-    UA_ConditionEventInfo info = {
-        .message = UA_LOCALIZEDTEXT(LOCALE, SUPPRESSED_MESSAGE)
-    };
-    UA_Condition_State_updateSuppressedOrShelved (condition, server);
-
-    if (comment) conditionBranch_addComment(server, condition->mainBranch, comment);
-    return UA_ConditionBranch_triggerEvent (condition->mainBranch, server, &info);
-}
-
-static UA_StatusCode
-condition_unsuppress (UA_Server *server, UA_Condition *condition, const UA_LocalizedText *comment)
-{
-    UA_LOCK_ASSERT(&server->serviceMutex, 1);
-    UA_Condition_State_setSuppressedState (condition, server, false);
-    UA_ConditionEventInfo info = {
-        .message = UA_LOCALIZEDTEXT(LOCALE, UNSUPPRESSED_MESSAGE)
-    };
-    UA_Condition_State_updateSuppressedOrShelved (condition, server);
-    if (comment) conditionBranch_addComment(server, condition->mainBranch, comment);
-    return UA_ConditionBranch_triggerEvent (condition->mainBranch, server, &info);
-}
-
-static UA_StatusCode
-condition_removeFromService (UA_Server *server, UA_Condition *condition, const UA_LocalizedText *comment)
-{
-    UA_LOCK_ASSERT(&server->serviceMutex, 1);
-    UA_Condition_State_setOutOfServiceState (condition, server, true);
-    UA_ConditionEventInfo info = {
-        .message = UA_LOCALIZEDTEXT(LOCALE, REMOVEDFROMSRVICE_MESSAGE)
-    };
-    UA_Condition_State_updateSuppressedOrShelved (condition, server);
-    if (comment) conditionBranch_addComment(server, condition->mainBranch, comment);
-    return UA_ConditionBranch_triggerEvent (condition->mainBranch, server, &info);
-}
-
-static UA_StatusCode
-condition_placeInService (UA_Server *server, UA_Condition *condition, const UA_LocalizedText *comment)
-{
-    UA_LOCK_ASSERT(&server->serviceMutex, 1);
-    UA_Condition_State_setOutOfServiceState (condition, server, false);
-    UA_ConditionEventInfo info = {
-        .message = UA_LOCALIZEDTEXT(LOCALE, PLACEDINSERVICE_MESSAGE)
-    };
-    UA_Condition_State_updateSuppressedOrShelved (condition, server);
-    if (comment) conditionBranch_addComment(server, condition->mainBranch, comment);
-    return UA_ConditionBranch_triggerEvent (condition->mainBranch, server, &info);
-}
-
-
-struct refreshIterCtx
->>>>>>> ebad06fa
 {
     /* Set Fields */
     /* 1.Set EventType */
@@ -3646,7 +3178,6 @@
     return retval;
 }
 
-<<<<<<< HEAD
 static UA_StatusCode
 UA_Server_setupAcknowledgeableConditionNodes (UA_Server *server, const UA_NodeId *condition,
                                               const UA_AcknowledgeableConditionProperties *properties)
@@ -3675,17 +3206,6 @@
 
 static UA_StatusCode
 setupAlarmConditionShelvingState(UA_Server *server, const UA_NodeId *condition)
-=======
-// -------- Method Node Callbacks
-
-static UA_StatusCode
-enableMethodCallback(UA_Server *server, const UA_NodeId *sessionId,
-                     void *sessionContext, const UA_NodeId *methodId,
-                     void *methodContext, const UA_NodeId *objectId,
-                     void *objectContext, size_t inputSize,
-                     const UA_Variant *input, size_t outputSize,
-                     UA_Variant *output)
->>>>>>> ebad06fa
 {
     UA_NodeId alarmConditionTypeId = UA_NODEID_NUMERIC(0, UA_NS0ID_ALARMCONDITIONTYPE);
     UA_NodeId shelvingStateId;
@@ -3724,14 +3244,6 @@
         retval = setConditionField (server, *condition, &value, fieldInputNodeQN);
         CONDITION_ASSERT_RETURN_RETVAL(retval, "Set InputNode Field failed",);
     }
-<<<<<<< HEAD
-=======
-    retval = conditionBranch_addCommentAndEvent (server, branch, (UA_LocalizedText *)input[1].data);
-done:
-    UA_UNLOCK(&server->serviceMutex);
-    return retval;
-}
->>>>>>> ebad06fa
 
     if (properties->isLatching)
     {
@@ -3832,7 +3344,6 @@
         }
     }
 
-<<<<<<< HEAD
     if (properties->onDelay)
     {
         retval = addOptionalField(server, *condition, alarmConditionTypeId,
@@ -3842,14 +3353,6 @@
         retval = setConditionField (server, *condition, &value, fieldOnDelayQN);
         CONDITION_ASSERT_RETURN_RETVAL(retval, "Set OnDelay Field failed",);
     }
-=======
-    UA_LocalizedText *comment = (UA_LocalizedText *)input[1].data;
-    retval = conditionBranchAcknowledge(server, branch, comment);
-done:
-    UA_UNLOCK(&server->serviceMutex);
-    return retval;
-}
->>>>>>> ebad06fa
 
     if (properties->offDelay)
     {
@@ -3860,7 +3363,6 @@
         retval = setConditionField (server, *condition, &value, fieldOffDelayQN);
         CONDITION_ASSERT_RETURN_RETVAL(retval, "Set OffDelay Field failed",);
     }
-<<<<<<< HEAD
 
     if (properties->reAlarmTime)
     {
@@ -3883,12 +3385,6 @@
 
     //TODO add support for alarm audio
     //TODO alarm suppression groups
-=======
-    UA_LocalizedText *comment = (UA_LocalizedText *)input[1].data;
-    retval = conditionBranchConfirm (server, branch, comment);
-done:
-    UA_UNLOCK(&server->serviceMutex);
->>>>>>> ebad06fa
     return retval;
 }
 
@@ -3896,45 +3392,16 @@
 UA_Server_setupDiscrepancyAlarmNodes (UA_Server *server, const UA_NodeId *condition,
                                       const UA_DiscrepancyAlarmProperties *properties)
 {
-<<<<<<< HEAD
     //TODO
     return UA_STATUSCODE_GOOD;
-=======
-    UA_LOCK(&server->serviceMutex);
-    UA_StatusCode retval = UA_STATUSCODE_GOOD;
-    UA_Condition *condition = getCondition(server, objectId);
-    if (!condition) {
-        retval = UA_STATUSCODE_BADNODEIDINVALID;
-        goto done;
-    }
-    retval = condition_reset(server, condition, NULL);
-done:
-    UA_UNLOCK(&server->serviceMutex);
-    return retval;
->>>>>>> ebad06fa
 }
 
 static UA_StatusCode
 UA_Server_setupOffNormalAlarmNodes (UA_Server *server, const UA_NodeId *condition,
                                     const UA_DiscrepancyAlarmProperties *properties)
 {
-<<<<<<< HEAD
     //TODO
     return UA_STATUSCODE_GOOD;
-=======
-    UA_LOCK(&server->serviceMutex);
-    UA_StatusCode retval = UA_STATUSCODE_GOOD;
-    UA_Condition *condition = getCondition(server, objectId);
-    if (!condition) {
-        retval = UA_STATUSCODE_BADNODEIDINVALID;
-        goto done;
-    }
-    UA_LocalizedText *comment = (UA_LocalizedText *)input[0].data;
-    retval = condition_reset(server, condition, comment);
-done:
-    UA_UNLOCK(&server->serviceMutex);
-    return retval;
->>>>>>> ebad06fa
 }
 
 
@@ -3942,7 +3409,6 @@
 UA_Server_setupCertificateExpirationAlarmNodes (UA_Server *server, const UA_NodeId *condition,
                                                 const UA_CertificateExpirationAlarmProperties *properties)
 {
-<<<<<<< HEAD
     UA_NodeId certificateConditionTypeId = UA_NODEID_NUMERIC(0, UA_NS0ID_CERTIFICATEEXPIRATIONALARMTYPE);
     UA_StatusCode retval = addOptionalField(server, *condition, certificateConditionTypeId,
                                             fieldExpirationDateQN, NULL);
@@ -3952,25 +3418,12 @@
     UA_Duration defaultValue = EXPIRATION_LIMIT_DEFAULT_VALUE;
     retval |= writeObjectProperty_scalar (server, *condition, fieldExpirationDateQN,
                                           &defaultValue, &UA_TYPES[UA_TYPES_DURATION]);
-=======
-    UA_LOCK(&server->serviceMutex);
-    UA_StatusCode retval = UA_STATUSCODE_GOOD;
-    UA_Condition *condition = getCondition(server, objectId);
-    if (!condition) {
-        retval = UA_STATUSCODE_BADNODEIDINVALID;
-        goto done;
-    }
-    retval = condition_suppress(server, condition, NULL);
-done:
-    UA_UNLOCK(&server->serviceMutex);
->>>>>>> ebad06fa
     return retval;
 }
 
 static UA_StatusCode
 UA_Server_setupLimitAlarmNodes(UA_Server *server, const UA_NodeId *condition, const UA_LimitAlarmProperties *properties)
 {
-<<<<<<< HEAD
     UA_StatusCode retval = UA_STATUSCODE_BADCONFIGURATIONERROR;
     if (!properties->lowLimit && !properties->lowLowLimit && !properties->highLimit && !properties->highHighLimit)
     {
@@ -4021,19 +3474,6 @@
         CONDITION_ASSERT_RETURN_RETVAL(retval, "Set HighHighLimit Field failed",);
     }
 
-=======
-    UA_LOCK(&server->serviceMutex);
-    UA_StatusCode retval = UA_STATUSCODE_GOOD;
-    UA_Condition *condition = getCondition(server, objectId);
-    if (!condition) {
-        retval = UA_STATUSCODE_BADNODEIDINVALID;
-        goto done;
-    }
-    UA_LocalizedText *comment = (UA_LocalizedText *)input[0].data;
-    retval = condition_suppress(server, condition, comment);
-done:
-    UA_UNLOCK(&server->serviceMutex);
->>>>>>> ebad06fa
     return retval;
 }
 
@@ -4041,89 +3481,32 @@
 setupDeviationAlarmNodes (UA_Server *server, const UA_NodeId *condition,
                           const UA_DeviationAlarmProperties *properties)
 {
-<<<<<<< HEAD
     //TODO
     return UA_STATUSCODE_GOOD;
-=======
-    UA_LOCK(&server->serviceMutex);
-    UA_StatusCode retval = UA_STATUSCODE_GOOD;
-    UA_Condition *condition = getCondition(server, objectId);
-    if (!condition) {
-        retval = UA_STATUSCODE_BADNODEIDINVALID;
-        goto done;
-    }
-    retval = condition_unsuppress(server, condition, NULL);
-done:
-    UA_UNLOCK(&server->serviceMutex);
-    return retval;
->>>>>>> ebad06fa
 }
 
 static UA_StatusCode
 UA_Server_setupExclusiveDeviationAlarmNodes (UA_Server *server, const UA_NodeId *condition,
                                              const UA_DeviationAlarmProperties *properties)
 {
-<<<<<<< HEAD
     return setupDeviationAlarmNodes (server, condition, properties);
-=======
-    UA_LOCK(&server->serviceMutex);
-    UA_StatusCode retval = UA_STATUSCODE_GOOD;
-    UA_Condition *condition = getCondition(server, objectId);
-    if (!condition) {
-        retval = UA_STATUSCODE_BADNODEIDINVALID;
-        goto done;
-    }
-    UA_LocalizedText *comment = (UA_LocalizedText *)input[0].data;
-    retval = condition_unsuppress(server, condition, comment);
-done:
-    UA_UNLOCK(&server->serviceMutex);
-    return retval;
->>>>>>> ebad06fa
 }
 
 static UA_StatusCode
 UA_Server_setupNonExclusiveDeviationAlarmNodes (UA_Server *server, const UA_NodeId *condition,
                                                 const UA_DeviationAlarmProperties *properties)
 {
-<<<<<<< HEAD
     return setupDeviationAlarmNodes (server, condition, properties);
-=======
-    UA_LOCK(&server->serviceMutex);
-    UA_StatusCode retval = UA_STATUSCODE_GOOD;
-    UA_Condition *condition = getCondition(server, objectId);
-    if (!condition) {
-        retval = UA_STATUSCODE_BADNODEIDINVALID;
-        goto done;
-    }
-    retval = condition_placeInService(server, condition, NULL);
-done:
-    UA_UNLOCK(&server->serviceMutex);
-    return retval;
->>>>>>> ebad06fa
 }
 
 static UA_StatusCode
 setupRateOfChangeAlarmNodes (UA_Server *server, const UA_NodeId *condition,
                              const UA_RateOfChangeAlarmProperties *properties)
 {
-<<<<<<< HEAD
     UA_NodeId RateOfChangeAlarmTypeId = UA_NODEID_NUMERIC(0, UA_NS0ID_EXCLUSIVERATEOFCHANGEALARMTYPE);
     UA_StatusCode retval = addOptionalField(server, *condition, RateOfChangeAlarmTypeId,
                                             fieldEngineeringUnitsQN, NULL);
     //todo write value to node
-=======
-    UA_LOCK(&server->serviceMutex);
-    UA_StatusCode retval = UA_STATUSCODE_GOOD;
-    UA_Condition *condition = getCondition(server, objectId);
-    if (!condition) {
-        retval = UA_STATUSCODE_BADNODEIDINVALID;
-        goto done;
-    }
-    UA_LocalizedText *comment = (UA_LocalizedText *)input[0].data;
-    retval = condition_placeInService(server, condition, comment);
-done:
-    UA_UNLOCK(&server->serviceMutex);
->>>>>>> ebad06fa
     return retval;
 }
 
@@ -4132,45 +3515,14 @@
 UA_Server_setupExclusiveRateOfChangeAlarmNodes (UA_Server *server, const UA_NodeId *condition,
                                                 const UA_RateOfChangeAlarmProperties *properties)
 {
-<<<<<<< HEAD
     return setupRateOfChangeAlarmNodes (server, condition, properties);
-=======
-    UA_LOCK(&server->serviceMutex);
-    UA_StatusCode retval = UA_STATUSCODE_GOOD;
-    UA_Condition *condition = getCondition(server, objectId);
-    if (!condition) {
-        retval = UA_STATUSCODE_BADNODEIDINVALID;
-        goto done;
-    }
-    retval = condition_removeFromService(server, condition, NULL);
-done:
-    UA_UNLOCK(&server->serviceMutex);
-    return retval;
-    return UA_STATUSCODE_BADNOTIMPLEMENTED;
->>>>>>> ebad06fa
 }
 
 static UA_StatusCode
 UA_Server_setupNonExclusiveRateOfChangeAlarmNodes (UA_Server *server, const UA_NodeId *condition,
                                                    const UA_RateOfChangeAlarmProperties *properties)
 {
-<<<<<<< HEAD
     return setupRateOfChangeAlarmNodes (server, condition, properties);
-=======
-    UA_LOCK(&server->serviceMutex);
-    UA_StatusCode retval = UA_STATUSCODE_GOOD;
-    UA_Condition *condition = getCondition(server, objectId);
-    if (!condition) {
-        retval = UA_STATUSCODE_BADNODEIDINVALID;
-        goto done;
-    }
-    UA_LocalizedText *comment = (UA_LocalizedText *)input[0].data;
-    retval = condition_removeFromService(server, condition, comment);
-done:
-    UA_UNLOCK(&server->serviceMutex);
-    return retval;
-    return UA_STATUSCODE_BADNOTIMPLEMENTED;
->>>>>>> ebad06fa
 }
 
 // ------ ConditionType update state functions
