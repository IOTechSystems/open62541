/* This Source Code Form is subject to the terms of the Mozilla Public
 * License, v. 2.0. If a copy of the MPL was not distributed with this
 * file, You can obtain one at http://mozilla.org/MPL/2.0/.
 *
 *    Copyright 2018 (c) Hilscher Gesellschaft für Systemautomation mbH (Author: Sameer AL-Qadasi)
 *    Copyright 2020-2022 (c) Christian von Arnim, ISW University of Stuttgart (for VDW and umati)
 *    Copyright 2024 (c) IOTechSystems (Author: Joe Riemersma)
 */

#include "ua_server_internal.h"

#ifdef UA_ENABLE_SUBSCRIPTIONS_ALARMS_CONDITIONS

static UA_StatusCode UA_ConditionEventInfo_copy (const UA_ConditionEventInfo *src, UA_ConditionEventInfo *dest)
{
    *dest = *src;
    UA_StatusCode ret = UA_LocalizedText_copy(&src->message, &dest->message);
    return ret;
}

static UA_ConditionEventInfo *UA_ConditionEventInfo_new (void)
{
    UA_ConditionEventInfo *p = (UA_ConditionEventInfo*) UA_malloc(sizeof(*p));
    if (!p) return NULL;
    memset(p, 0, sizeof(*p));
    return p;
}

static void UA_ConditionEventInfo_delete (UA_ConditionEventInfo *p)
{
    if (!p) return;
    UA_LocalizedText_clear(&p->message);
    UA_free (p);
}

typedef struct UA_ConditionBranch {
    ZIP_ENTRY(UA_ConditionBranch) zipEntry;
    //Each condition has a list of branches
    LIST_ENTRY (UA_ConditionBranch) listEntry;
    /*Id will be either the branchId or if is the main branch
     * of a condition it will be the conditionId */
    UA_NodeId id;
    UA_UInt32 idHash;
    /* Pointer to the Condition - will always outlive its branches*/
    struct UA_Condition *condition;
    UA_Boolean isMainBranch;

    UA_ByteString eventId;
}UA_ConditionBranch;

typedef struct UA_Condition {
    ZIP_ENTRY (UA_Condition) zipEntry;
    LIST_HEAD (,UA_ConditionBranch) branches;
    UA_ConditionBranch *mainBranch;
    UA_NodeId sourceId;
    void *context;
    UA_ConditionInputFns inputFns;
    UA_ConditionEvaluateFn evaluateFn;
    UA_UInt64 onDelayCallbackId;
    UA_UInt64 offDelayCallbackId;
    UA_ConditionEventInfo *_delayCallbackInfo;
    UA_UInt64 reAlarmCallbackId;
    UA_Int16 reAlarmCount;
    UA_UInt64 unshelveCallbackId;
<<<<<<< HEAD
    struct {
       UA_ConditionCallbackFn onAcked;
       UA_ConditionCallbackFn onConfirmed;
    } userCallbacks;
=======
>>>>>>> 6454199e
} UA_Condition;

static UA_Condition *UA_Condition_new (void)
{
    UA_Condition *condition = (UA_Condition *) UA_malloc (sizeof(*condition));
    if (!condition) return NULL;
    memset(condition, 0, sizeof(*condition));
    return condition;
}

static void UA_Condition_delete (UA_Condition *condition)
{
    UA_NodeId_clear (&condition->sourceId);
    UA_free (condition);
}

static UA_ConditionBranch *UA_Condition_GetBranchWithEventId (UA_Condition *condition, const UA_ByteString *eventId)
{
    UA_ConditionBranch *branch = NULL;
    if (UA_ByteString_equal(&condition->mainBranch->eventId, eventId)) return condition->mainBranch;
    LIST_FOREACH(branch, &condition->branches, listEntry)
    {
        if (UA_ByteString_equal(&branch->eventId, eventId)) return branch;
    }
    return NULL;
}

static inline void UA_Condition_removeUnshelveCallback (UA_Condition *condition, UA_Server *server)
{
    if (condition->unshelveCallbackId != 0) return;
    removeCallback(server, condition->unshelveCallbackId);
    condition->unshelveCallbackId = 0;
}

static enum ZIP_CMP
cmpCondition (const void *a, const void *b) {
    const UA_ConditionBranch *aa = *((UA_ConditionBranch *const *)a);
    const UA_ConditionBranch *bb = *((UA_ConditionBranch *const *)b);

    /* Compare hash */
    if(aa->idHash < bb->idHash)
        return ZIP_CMP_LESS;
    if(aa->idHash > bb->idHash)
        return ZIP_CMP_MORE;
    /* Compore nodes in detail */
    return (enum ZIP_CMP)UA_NodeId_order(&aa->id, &bb->id);
}

ZIP_FUNCTIONS(UA_ConditionTree, UA_Condition, zipEntry, UA_ConditionBranch *, mainBranch, cmpCondition)

static UA_ConditionBranch *UA_ConditionBranch_new (void)
{
    UA_ConditionBranch *cb = (UA_ConditionBranch *) UA_malloc (sizeof(*cb));
    if (!cb) return NULL;
    memset(cb, 0, sizeof(*cb));
    return cb;
}

static void UA_ConditionBranch_delete (UA_ConditionBranch *cb)
{
    UA_NodeId_clear (&cb->id);
    UA_ByteString_clear(&cb->eventId);
    UA_free (cb);
}

static UA_StatusCode
UA_ConditionBranch_triggerEvent (UA_ConditionBranch *branch, UA_Server *server,
                              const UA_ConditionEventInfo *info);

static enum ZIP_CMP
cmpConditionBranch (const void *a, const void *b) {
    const UA_ConditionBranch *aa = (const UA_ConditionBranch *)a;
    const UA_ConditionBranch *bb = (const UA_ConditionBranch *)b;

    /* Compare hash */
    if(aa->idHash < bb->idHash)
        return ZIP_CMP_LESS;
    if(aa->idHash > bb->idHash)
        return ZIP_CMP_MORE;
    /* Compore nodes in detail */
    return (enum ZIP_CMP)UA_NodeId_order(&aa->id, &bb->id);
}

ZIP_FUNCTIONS(UA_ConditionBranchTree, UA_ConditionBranch, zipEntry, UA_ConditionBranch, zipEntry, cmpConditionBranch)



/* A ConditionSource can have multiple Conditions. */
struct UA_ConditionSource {
    LIST_ENTRY(UA_ConditionSource) listEntry;
    LIST_HEAD(, UA_Condition) conditions;
    UA_NodeId conditionSourceId;
};

#define CONDITION_SEVERITYCHANGECALLBACK_ENABLE

/* Condition Field Names */
#define SHELVEDSTATE_METHOD_TIMEDSHELVE "TimedShelve"
#define SHELVEDSTATE_METHOD_ONESHOTSHELVE "OneShotShelve"
#define SHELVEDSTATE_METHOD_UNSHELVE "Unshelve"
#define SHELVEDSTATE_METHOD_TIMEDSHELVE2 SHELVEDSTATE_METHOD_TIMEDSHELVE"2"
#define SHELVEDSTATE_METHOD_ONESHOTSHELVE2 SHELVEDSTATE_METHOD_ONESHOTSHELVE"2"
#define SHELVEDSTATE_METHOD_UNSHELVE2 SHELVEDSTATE_METHOD_UNSHELVE"2"

#define FIELD_STATEVARIABLE_ID                    "Id"

#define FIELD_CURRENT_STATE "CurrentState"

#define CONDITION_FIELD_EVENTID                                "EventId"
#define CONDITION_FIELD_EVENTTYPE                              "EventType"
#define CONDITION_FIELD_SOURCENODE                             "SourceNode"
#define CONDITION_FIELD_SOURCENAME                             "SourceName"
#define CONDITION_FIELD_TIME                                   "Time"
#define CONDITION_FIELD_RECEIVETIME                            "ReceiveTime"
#define CONDITION_FIELD_MESSAGE                                "Message"
#define CONDITION_FIELD_SEVERITY                               "Severity"
#define CONDITION_FIELD_CONDITIONNAME                          "ConditionName"
#define CONDITION_FIELD_BRANCHID                               "BranchId"
#define CONDITION_FIELD_RETAIN                                 "Retain"
#define CONDITION_FIELD_ENABLEDSTATE                           "EnabledState"
#define CONDITION_FIELD_QUALITY                                "Quality"
#define CONDITION_FIELD_LASTSEVERITY                           "LastSeverity"
#define CONDITION_FIELD_COMMENT                                "Comment"
#define CONDITION_FIELD_CLIENTUSERID                           "ClientUserId"
#define CONDITION_FIELD_CONDITIONVARIABLE_SOURCETIMESTAMP      "SourceTimestamp"
#define CONDITION_FIELD_DISABLE                                "Disable"
#define CONDITION_FIELD_ENABLE                                 "Enable"
#define CONDITION_FIELD_ADDCOMMENT                             "AddComment"
#define CONDITION_FIELD_CONDITIONREFRESH                       "ConditionRefresh"
#define CONDITION_FIELD_ACKEDSTATE                             "AckedState"
#define CONDITION_FIELD_CONFIRMEDSTATE                         "ConfirmedState"
#define CONDITION_FIELD_ACKNOWLEDGE                            "Acknowledge"
#define CONDITION_FIELD_CONFIRM                                "Confirm"
#define CONDITION_FIELD_ACTIVESTATE                            "ActiveState"
#define CONDITION_FIELD_INPUTNODE                              "InputNode"
#define CONDITION_FIELD_LATCHEDSTATE                           "LatchedState"
#define CONDITION_FIELD_SUPPRESSEDSTATE                        "SuppressedState"
#define CONDITION_FIELD_OUTOFSERVICESTATE                      "OutOfServiceState"
#define CONDITION_FIELD_SHELVINGSTATE                          "ShelvingState"
#define CONDITION_FIELD_MAXTIMESHELVED                         "MaxTimeShelved"
#define CONDITION_FIELD_SUPPRESSEDORSHELVED                    "SuppressedOrShelved"
#define CONDITION_FIELD_NORMALSTATE                            "NormalState"
#define CONDITION_FIELD_ONDELAY                                "OnDelay"
#define CONDITION_FIELD_OFFDELAY                               "OffDelay"
#define CONDITION_FIELD_REALARMTIME                            "ReAlarmTime"
#define CONDITION_FIELD_REALARMREPEATCOUNT                     "ReAlarmRepeatCount"
#define CONDITION_FIELD_HIGHHIGHLIMIT                          "HighHighLimit"
#define CONDITION_FIELD_HIGHLIMIT                              "HighLimit"
#define CONDITION_FIELD_LOWLIMIT                               "LowLimit"
#define CONDITION_FIELD_LOWLOWLIMIT                            "LowLowLimit"
#define CONDITION_FIELD_LOWDEADBAND                            "LowDeadband"
#define CONDITION_FIELD_LOWLOWDEADBAND                         "LowLowDeadband"
#define CONDITION_FIELD_HIGHDEADBAND                           "HighDeadband"
#define CONDITION_FIELD_HIGHHIGHDEADBAND                       "HighHighDeadband"
#define CONDITION_FIELD_PROPERTY_EFFECTIVEDISPLAYNAME          "EffectiveDisplayName"
#define CONDITION_FIELD_LIMITSTATE                             "LimitState"
#define CONDITION_FIELD_CURRENTSTATE                           "CurrentState"
#define CONDITION_FIELD_HIGHHIGHSTATE                          "HighHighState"
#define CONDITION_FIELD_HIGHSTATE                              "HighState"
#define CONDITION_FIELD_LOWSTATE                               "LowState"
#define CONDITION_FIELD_LOWLOWSTATE                            "LowLowState"
#define CONDITION_FIELD_DIALOGSTATE                            "DialogState"
#define CONDITION_FIELD_PROMPT                                 "Prompt"
#define CONDITION_FIELD_RESPONSEOPTIONSET                      "ResponseOptionSet"
#define CONDITION_FIELD_DEFAULTRESPONSE                        "DefaultResponse"
#define CONDITION_FIELD_LASTRESPONSE                           "LastResponse"
#define CONDITION_FIELD_OKRESPONSE                             "OkResponse"
#define CONDITION_FIELD_CANCELRESPONSE                         "CancelResponse"
#define CONDITION_FIELD_RESPOND                                "Respond"
#define CONDITION_FIELD_ENGINEERINGUNITS                       "EngineeringUnits"
#define CONDITION_FIELD_EXPIRATION_DATE                        "ExpirationDate"
#define REFRESHEVENT_START_IDX                                 0
#define REFRESHEVENT_END_IDX                                   1
#define REFRESHEVENT_SEVERITY_DEFAULT                          100
#define EXPIRATION_LIMIT_DEFAULT_VALUE                         15

#ifdef UA_ENABLE_ENCRYPTION
#define CONDITION_FIELD_EXPIRATION_LIMIT                       "ExpirationLimit"
#endif

#define LOCALE                                                 "en"
#define LOCALE_NULL                                             ""
#define TEXT_NULL                                               ""
#define ENABLED_TEXT                                           "Enabled"
#define DISABLED_TEXT                                          "Disabled"
#define ENABLED_MESSAGE                                        "The alarm was enabled"
#define DISABLED_MESSAGE                                       "The alarm was disabled"
#define COMMENT_MESSAGE                                        "A comment was added"
#define RESET_MESSAGE                                          "The alarm was reset"
#define SUPPRESSED_MESSAGE                                     "The alarm was suppressed"
#define UNSUPPRESSED_MESSAGE                                   "The alarm was unsuppressed"
#define PLACEDINSERVICE_MESSAGE                                "The alarm was placed in service"
#define REMOVEDFROMSRVICE_MESSAGE                              "The alarm was removed from service"
#define REALARM_MESSAGE                                        "Re-alarm time expired"
#define SEVERITY_INCREASED_MESSAGE                             "The alarm severity has increased"
#define SEVERITY_DECREASED_MESSAGE                             "The alarm severity has decreased"
#define ACKED_TEXT                                             "Acknowledged"
#define UNACKED_TEXT                                           "Unacknowledged"
#define CONFIRMED_TEXT                                         "Confirmed"
#define UNCONFIRMED_TEXT                                       "Unconfirmed"
#define LATCHED_TEXT                                           "Latched"
#define NOT_LATCHED_TEXT                                       "Not Latched"
#define SUPPRESSED_TEXT                                        "Suppressed"
#define NOT_SUPPRESSED_TEXT                                    "Not Suppresssed"
#define IN_SERVICE_TEXT                                        "In Service"
#define OUT_OF_SERVICE_TEXT                                    "Out Of Service"
#define ACKED_MESSAGE                                          "The alarm was acknowledged"
#define CONFIRMED_MESSAGE                                      "The alarm was confirmed"
#define ACTIVE_TEXT                                            "Active"
#define ACTIVE_HIGHHIGH_TEXT                                   "HighHigh active"
#define ACTIVE_HIGH_TEXT                                       "High active"
#define ACTIVE_LOW_TEXT                                        "Low active"
#define ACTIVE_LOWLOW_TEXT                                     "LowLow active"
#define INACTIVE_TEXT                                          "Inactive"
#define UNSHELVED_TEXT                                         "Unshelved"
#define ONESHOTSHELVED_TEXT                                    "OneShotShelved"
#define TIMEDSHELVED_TEXT                                      "TimedShelved"
#define SHELVEDTIMEEXPIRED_MESSAGE                             "The shelved alarm shelving time expired"
#define UNSHELVED_MESSAGE                                      "The alarm was unshelved"
#define TIMEDSHELVE_MESSAGE                                    "The alarm was shelved for a timed duration"
#define ONESHOTSHELVE_MESSAGE                                  "The alarm was shelved"

#define STATIC_QN(name) {0, UA_STRING_STATIC(name)}
static const UA_QualifiedName stateVariableIdQN = STATIC_QN(FIELD_STATEVARIABLE_ID);

static const UA_QualifiedName fieldEnabledStateQN = STATIC_QN(CONDITION_FIELD_ENABLEDSTATE);
static const UA_QualifiedName fieldRetainQN = STATIC_QN(CONDITION_FIELD_RETAIN);
static const UA_QualifiedName fieldSeverityQN = STATIC_QN(CONDITION_FIELD_SEVERITY);
static const UA_QualifiedName fieldQualityQN = STATIC_QN(CONDITION_FIELD_SEVERITY);
static const UA_QualifiedName fieldMessageQN = STATIC_QN(CONDITION_FIELD_MESSAGE);
static const UA_QualifiedName fieldAckedStateQN = STATIC_QN(CONDITION_FIELD_ACKEDSTATE);
static const UA_QualifiedName fieldConfirmedStateQN = STATIC_QN(CONDITION_FIELD_CONFIRMEDSTATE);
static const UA_QualifiedName fieldActiveStateQN = STATIC_QN(CONDITION_FIELD_ACTIVESTATE);
static const UA_QualifiedName fieldLatchedStateQN = STATIC_QN(CONDITION_FIELD_LATCHEDSTATE);
static const UA_QualifiedName fieldSuppressedStateQN = STATIC_QN(CONDITION_FIELD_SUPPRESSEDSTATE);
static const UA_QualifiedName fieldSuppressedOrShelvedQN = STATIC_QN(CONDITION_FIELD_SUPPRESSEDORSHELVED);
static const UA_QualifiedName fieldOutOfServiceStateQN = STATIC_QN(CONDITION_FIELD_OUTOFSERVICESTATE);
static const UA_QualifiedName fieldShelvingStateQN = STATIC_QN(CONDITION_FIELD_SHELVINGSTATE);
static const UA_QualifiedName fieldMaxTimeShelvedQN = STATIC_QN(CONDITION_FIELD_MAXTIMESHELVED);
static const UA_QualifiedName fieldOnDelayQN = STATIC_QN(CONDITION_FIELD_ONDELAY);
static const UA_QualifiedName fieldOffDelayQN = STATIC_QN(CONDITION_FIELD_OFFDELAY);
static const UA_QualifiedName fieldReAlarmTimeQN = STATIC_QN(CONDITION_FIELD_REALARMTIME);
static const UA_QualifiedName fieldReAlarmRepeatCountQN = STATIC_QN(CONDITION_FIELD_REALARMREPEATCOUNT);
static const UA_QualifiedName fieldTimeQN = STATIC_QN(CONDITION_FIELD_TIME);
static const UA_QualifiedName fieldCommentQN = STATIC_QN(CONDITION_FIELD_COMMENT);
static const UA_QualifiedName fieldEventIdQN = STATIC_QN(CONDITION_FIELD_EVENTID);
static const UA_QualifiedName fieldSourceNodeQN = STATIC_QN(CONDITION_FIELD_SOURCENODE);
static const UA_QualifiedName fieldInputNodeQN = STATIC_QN(CONDITION_FIELD_INPUTNODE);
static const UA_QualifiedName fieldLimitStateQN = STATIC_QN(CONDITION_FIELD_LIMITSTATE);
static const UA_QualifiedName fieldLowLimitQN = STATIC_QN(CONDITION_FIELD_LOWLIMIT);
static const UA_QualifiedName fieldLowLowLimitQN = STATIC_QN(CONDITION_FIELD_LOWLOWLIMIT);
static const UA_QualifiedName fieldHighLimitQN = STATIC_QN(CONDITION_FIELD_HIGHLIMIT);
static const UA_QualifiedName fieldHighHighLimitQN = STATIC_QN(CONDITION_FIELD_HIGHHIGHLIMIT);
static const UA_QualifiedName fieldEngineeringUnitsQN = STATIC_QN(CONDITION_FIELD_ENGINEERINGUNITS);
static const UA_QualifiedName fieldExpirationDateQN = STATIC_QN(CONDITION_FIELD_EXPIRATION_DATE);

#ifdef UA_ENABLE_ENCRYPTION
static const UA_QualifiedName fieldExpirationLimitQN = STATIC_QN(CONDITION_FIELD_EXPIRATION_LIMIT);
#endif

#define CONDITION_LOG_ERROR(retval, logMessage)                \
    {                                                                                     \
            UA_LOG_ERROR(server->config.logging, UA_LOGCATEGORY_USERLAND,                 \
                         logMessage". StatusCode %s", UA_StatusCode_name(retval));        \
    }

#define CONDITION_ASSERT_RETURN_RETVAL(retval, logMessage, deleteFunction)                \
    {                                                                                     \
        if(retval != UA_STATUSCODE_GOOD) {                                                \
            CONDITION_LOG_ERROR(retval,logMessage)                                   \
            deleteFunction                                                                \
            return retval;                                                                \
        }                                                                                 \
    }

#define CONDITION_ASSERT_GOTOLABEL(retval, logMessage, label)                \
    {                                                                                     \
        if(retval != UA_STATUSCODE_GOOD) {                                                \
            CONDITION_LOG_ERROR(retval,logMessage)                                   \
            goto label;                                                                   \
        }                                                                                 \
    }

#define CONDITION_ASSERT_RETURN_VOID(retval, logMessage, deleteFunction)                  \
    {                                                                                     \
        if(retval != UA_STATUSCODE_GOOD) {                                                \
            UA_LOG_ERROR(server->config.logging, UA_LOGCATEGORY_USERLAND,                 \
                         logMessage". StatusCode %s", UA_StatusCode_name(retval));        \
            deleteFunction                                                                \
            return;                                                                       \
        }                                                                                 \
    }

#define CONDITION_PRINT_NODE_DEBUG(message,nodeId) \
{                                          \
    UA_String _nodeIdPrint;                \
    UA_String_init(&_nodeIdPrint);                \
    UA_NodeId_print (nodeId, &_nodeIdPrint); \
    UA_LOG_ERROR(server->config.logging, UA_LOGCATEGORY_USERLAND,      \
        "%s %u "message" node: " UA_PRINTF_STRING_FORMAT, \
        __func__, __LINE__, UA_PRINTF_STRING_DATA(_nodeIdPrint));\
}\

static inline UA_Condition *getCondition (UA_Server *server, const UA_NodeId *conditionId);

static inline UA_ConditionBranch *getConditionBranch (UA_Server *server, const UA_NodeId *branchId);

UA_StatusCode
UA_getConditionId(UA_Server *server, const UA_NodeId *conditionNodeId,
                  UA_NodeId *outConditionId)
{
    UA_ConditionBranch * branch = getConditionBranch(server, conditionNodeId);
    if (!branch) return UA_STATUSCODE_BADNOTFOUND;
    *outConditionId = branch->condition->mainBranch->id;
    return UA_STATUSCODE_GOOD;
}

/* Get the node id of the condition state */
static UA_ConditionBranch *
getConditionBranchFromConditionAndEvent(
    UA_Server *server,
    const UA_NodeId *conditionId,
    const UA_ByteString *eventId
)
{
    UA_Condition *condition = getCondition(server, conditionId);
    if (!condition) return NULL;
    return UA_Condition_GetBranchWithEventId(condition, eventId);
}


static UA_StatusCode
setupConditionNodes (UA_Server *server, const UA_NodeId *condition,
                     const UA_NodeId *conditionType,
                     const UA_ConditionProperties *properties);

static UA_StatusCode
setConditionField(UA_Server *server, const UA_NodeId condition,
                  const UA_Variant* value, const UA_QualifiedName fieldName);

static UA_StatusCode
setConditionVariableFieldProperty(UA_Server *server, const UA_NodeId condition,
                                  const UA_Variant* value,
                                  const UA_QualifiedName variableFieldName,
                                  const UA_QualifiedName variablePropertyName);

static UA_StatusCode
addOptionalField(UA_Server *server, const UA_NodeId object,
                 const UA_NodeId conditionType, const UA_QualifiedName fieldName,
                 UA_NodeId *outOptionalNode);

static UA_StatusCode
getConditionFieldNodeId(UA_Server *server, const UA_NodeId *conditionNodeId,
                        const UA_QualifiedName* fieldName, UA_NodeId *outFieldNodeId);

static UA_StatusCode
getConditionFieldPropertyNodeId(UA_Server *server, const UA_NodeId *originCondition,
                                const UA_QualifiedName* variableFieldName,
                                const UA_QualifiedName* variablePropertyName,
                                UA_NodeId *outFieldPropertyNodeId);

static UA_StatusCode
getNodeIdValueOfNodeField(UA_Server *server, const UA_NodeId *nodeId,
                          UA_QualifiedName fieldName, UA_NodeId *outNodeId);

static UA_StatusCode
getNodeChildNodeId(UA_Server *server, const UA_NodeId *nodeId,
                   UA_QualifiedName childBrowseName, UA_NodeId *outNodeId)
{
    UA_LOCK_ASSERT(&server->serviceMutex, 1);
    UA_BrowsePathResult bpr =
        browseSimplifiedBrowsePath(server, *nodeId, 1, &childBrowseName);
    if(bpr.statusCode != UA_STATUSCODE_GOOD)
        return bpr.statusCode;
    UA_StatusCode retval = UA_NodeId_copy(&bpr.targets[0].targetId.nodeId, outNodeId);
    UA_BrowsePathResult_clear(&bpr);
    return retval;
}

static UA_NodeId getTypeDefinitionId(UA_Server *server, const UA_NodeId *targetId)
{
    UA_BrowseDescription bd;
    UA_BrowseDescription_init(&bd);
    bd.browseDirection = UA_BROWSEDIRECTION_FORWARD;
    bd.includeSubtypes = false;
    bd.referenceTypeId = UA_NODEID_NUMERIC(0, UA_NS0ID_HASTYPEDEFINITION);
    bd.nodeId = *targetId;
    bd.resultMask = UA_BROWSERESULTMASK_TYPEDEFINITION;
    UA_UInt32 maxRefs = 1;
    UA_BrowseResult br;
    UA_BrowseResult_init (&br);
    Operation_Browse(server, &server->adminSession, &maxRefs, &bd, &br);
    if (br.statusCode != UA_STATUSCODE_GOOD || br.referencesSize != 1)
    {
        return UA_NODEID_NULL;
    }
    UA_NodeId id = br.references->nodeId.nodeId;
    br.references->nodeId.nodeId = UA_NODEID_NULL;
    UA_BrowseResult_clear(&br);
    return id;
}

static UA_Boolean
isTwoStateVariableInTrueState(UA_Server *server, const UA_NodeId *condition,
                              const UA_QualifiedName *twoStateVariable) {
    UA_LOCK_ASSERT(&server->serviceMutex, 1);

    /* Get TwoStateVariableId NodeId */
    UA_NodeId twoStateVariableIdNodeId;
    UA_StatusCode retval = getConditionFieldPropertyNodeId(server, condition, twoStateVariable,
                                                           &stateVariableIdQN,
                                                           &twoStateVariableIdNodeId);
    if(retval != UA_STATUSCODE_GOOD) {
        return false;
    }

    /* Read Id value */
    UA_Variant tOutVariant;
    retval = readWithReadValue(server, &twoStateVariableIdNodeId, UA_ATTRIBUTEID_VALUE, &tOutVariant);
    if(retval != UA_STATUSCODE_GOOD ||
       !UA_Variant_hasScalarType(&tOutVariant, &UA_TYPES[UA_TYPES_BOOLEAN])) {
        UA_NodeId_clear(&twoStateVariableIdNodeId);
        return false;
    }

    UA_NodeId_clear(&twoStateVariableIdNodeId);

    if(*(UA_Boolean *)tOutVariant.data == true) {
        UA_Variant_clear(&tOutVariant);
        return true;
    }

    UA_Variant_clear(&tOutVariant);
    return false;
}

static UA_Boolean
fieldExists (UA_Server *server, const UA_NodeId *condition, const UA_QualifiedName *field)
{
    UA_NodeId tmp;
    UA_NodeId_init (&tmp);
    UA_StatusCode status = getConditionFieldNodeId(server, condition, field, &tmp);
    UA_Boolean exists = status == UA_STATUSCODE_GOOD && !UA_NodeId_isNull(&tmp);
    UA_NodeId_clear (&tmp);
    return exists;
}

static UA_StatusCode
readObjectPropertyDouble (UA_Server *server, UA_NodeId id, UA_QualifiedName property, UA_Double *valueOut)
{
    UA_LOCK_ASSERT(&server->serviceMutex, 1);
    UA_Variant value;
    UA_StatusCode retval = readObjectProperty(server, id, property, &value);
    if (retval != UA_STATUSCODE_GOOD) return retval;
    if (!UA_Variant_hasScalarType(&value, &UA_TYPES[UA_TYPES_DOUBLE]))
    {
        UA_Variant_clear(&value);
        return UA_STATUSCODE_BADTYPEMISMATCH;
    }
    *valueOut = *(UA_Double*)value.data;
    UA_Variant_clear(&value);
    return retval;
}

static UA_StatusCode
readObjectPropertyUInt16 (UA_Server *server, UA_NodeId id, UA_QualifiedName property, UA_UInt16 *valueOut)
{
    UA_LOCK_ASSERT(&server->serviceMutex, 1);
    UA_Variant value;
    UA_StatusCode retval = readObjectProperty(server, id, property, &value);
    if (retval != UA_STATUSCODE_GOOD) return retval;
    if (!UA_Variant_hasScalarType(&value, &UA_TYPES[UA_TYPES_UINT16]))
    {
        UA_Variant_clear(&value);
        return UA_STATUSCODE_BADTYPEMISMATCH;
    }
    *valueOut = *(UA_UInt16*)value.data;
    UA_Variant_clear(&value);
    return retval;
}

static UA_StatusCode
setTwoStateVariable (UA_Server *server, const UA_NodeId *condition, UA_QualifiedName field,
                          UA_Boolean idValue, const char *state)
{
    /* Update Enabled State */
    UA_Variant value;
    UA_Variant_setScalar(&value, &idValue, &UA_TYPES[UA_TYPES_BOOLEAN]);
    UA_StatusCode retval = UA_STATUSCODE_GOOD;
    retval = setConditionVariableFieldProperty(server, *condition, &value,
                                               field, stateVariableIdQN);
    CONDITION_ASSERT_RETURN_RETVAL(retval, "Setting State Id failed",);

    UA_LocalizedText stateText = UA_LOCALIZEDTEXT(LOCALE, (char *) (uintptr_t) state);
    UA_Variant_setScalar(&value, &stateText, &UA_TYPES[UA_TYPES_LOCALIZEDTEXT]);
    retval = setConditionField (server, *condition, &value, field);
    CONDITION_ASSERT_RETURN_RETVAL(retval, "set State text failed",);
    return retval;
}


static UA_StatusCode
setOptionalTwoStateVariable (UA_Server *server, const UA_NodeId *condition, UA_QualifiedName field,
                                UA_Boolean idValue, const char *state)
{
   if (!fieldExists(server, condition, &field))return UA_STATUSCODE_GOOD;
   return setTwoStateVariable (server, condition, field, idValue, state);
}

static UA_StatusCode
updateShelvedStateMachineState (UA_Server *server, const UA_NodeId *shelvedStateId,
                                UA_NodeId currentStateIdValue, const char *currentStateText)
{
    UA_NodeId currentStateId;
    UA_Variant value;
<<<<<<< HEAD
    UA_StatusCode retval = getNodeIdWithBrowseName(server, shelvedStateId, UA_QUALIFIEDNAME(0, FIELD_CURRENT_STATE), &currentStateId);
=======
    UA_StatusCode retval = getNodeChildNodeId (server, shelvedStateId, UA_QUALIFIEDNAME(0, FIELD_CURRENT_STATE), &currentStateId);
>>>>>>> 6454199e
    CONDITION_ASSERT_GOTOLABEL(retval, "Get CurrentState Id failed", done);

    UA_LocalizedText stateText = UA_LOCALIZEDTEXT(LOCALE, (char *) (uintptr_t) currentStateText);
    UA_Variant_setScalar(&value, &stateText, &UA_TYPES[UA_TYPES_LOCALIZEDTEXT]);
    retval = writeValueAttribute(server, currentStateId, &value);
    CONDITION_ASSERT_GOTOLABEL(retval, "Set CurrentState value failed", done);

    UA_Variant_setScalar(&value, &currentStateIdValue, &UA_TYPES[UA_TYPES_NODEID]);
    retval = setConditionField (server, currentStateId, &value, stateVariableIdQN);
    CONDITION_ASSERT_RETURN_RETVAL(retval, "Set CurrentState Id failed",);

    //TODO update last transition

done:
    UA_NodeId_clear (&currentStateId);
    return retval;
}

static UA_StatusCode
setShelvedStateMachineUnshelved (UA_Server *server, const UA_NodeId *shelvedStateId)
{
    return updateShelvedStateMachineState(server, shelvedStateId,
        UA_NODEID_NUMERIC(0, UA_NS0ID_SHELVEDSTATEMACHINETYPE_UNSHELVED),
        UNSHELVED_TEXT
    );
}

static UA_StatusCode
setShelvedStateMachineTimedShelved (UA_Server *server, const UA_NodeId *shelvedStateId)
{
    return updateShelvedStateMachineState(server, shelvedStateId,
        UA_NODEID_NUMERIC(0, UA_NS0ID_SHELVEDSTATEMACHINETYPE_TIMEDSHELVED),
        TIMEDSHELVED_TEXT
    );
}

static UA_StatusCode
setShelvedStateMachineOneShotShelved (UA_Server *server, const UA_NodeId *shelvedStateId)
{
    return updateShelvedStateMachineState(server, shelvedStateId,
        UA_NODEID_NUMERIC(0, UA_NS0ID_SHELVEDSTATEMACHINETYPE_ONESHOTSHELVED),
        ONESHOTSHELVED_TEXT
    );
}

static UA_StatusCode
getShelvedStateMachineStateId (UA_Server *server, const UA_NodeId *shelvedStateId, UA_NodeId *shelvedId)
{
    UA_NodeId currentStateId;
<<<<<<< HEAD
    UA_StatusCode status = getNodeIdWithBrowseName (server, shelvedStateId, UA_QUALIFIEDNAME(0, FIELD_CURRENT_STATE), &currentStateId);
=======
    UA_StatusCode status = getNodeChildNodeId (server, shelvedStateId, UA_QUALIFIEDNAME(0, FIELD_CURRENT_STATE), &currentStateId);
>>>>>>> 6454199e
    if (status != UA_STATUSCODE_GOOD) goto done;
    status = getNodeIdValueOfNodeField(server, shelvedStateId, stateVariableIdQN, shelvedId);
    if (status != UA_STATUSCODE_GOOD) goto done;
done:
    UA_NodeId_clear (&currentStateId);
    return status;
}

/* Gets the NodeId of a Field (e.g. Severity) */
static inline UA_StatusCode
getConditionFieldNodeId(UA_Server *server, const UA_NodeId *conditionNodeId,
                        const UA_QualifiedName* fieldName, UA_NodeId *outFieldNodeId) {
    UA_LOCK_ASSERT(&server->serviceMutex, 1);
    return getNodeIdWithBrowseName(server, conditionNodeId, *fieldName, outFieldNodeId);
}

/* Gets the NodeId of a Field Property (e.g. EnabledState/Id) */
static UA_StatusCode
getConditionFieldPropertyNodeId(UA_Server *server, const UA_NodeId *originCondition,
                                const UA_QualifiedName* variableFieldName,
                                const UA_QualifiedName* variablePropertyName,
                                UA_NodeId *outFieldPropertyNodeId) {
    UA_LOCK_ASSERT(&server->serviceMutex, 1);

    /* 1) Find Variable Field of the Condition */
    UA_BrowsePathResult bprConditionVariableField =
        browseSimplifiedBrowsePath(server, *originCondition, 1, variableFieldName);
    if(bprConditionVariableField.statusCode != UA_STATUSCODE_GOOD)
        return bprConditionVariableField.statusCode;

    /* 2) Find Property of the Variable Field of the Condition */
    UA_BrowsePathResult bprVariableFieldProperty =
        browseSimplifiedBrowsePath(server, bprConditionVariableField.targets->targetId.nodeId,
                                   1, variablePropertyName);
    if(bprVariableFieldProperty.statusCode != UA_STATUSCODE_GOOD) {
        UA_BrowsePathResult_clear(&bprConditionVariableField);
        return bprVariableFieldProperty.statusCode;
    }

    *outFieldPropertyNodeId = bprVariableFieldProperty.targets[0].targetId.nodeId;
    UA_NodeId_init(&bprVariableFieldProperty.targets[0].targetId.nodeId);
    UA_BrowsePathResult_clear(&bprConditionVariableField);
    UA_BrowsePathResult_clear(&bprVariableFieldProperty);
    return UA_STATUSCODE_GOOD;
}

static UA_StatusCode
getValueOfConditionField (UA_Server *server, const UA_NodeId *condition,
                         UA_QualifiedName fieldName, UA_Variant *outValue)
{
    UA_LOCK_ASSERT(&server->serviceMutex, 1);
    UA_Variant_init (outValue);
    UA_NodeId fieldId;
    UA_StatusCode retval = getConditionFieldNodeId(server, condition, &fieldName, &fieldId);
    if (retval != UA_STATUSCODE_GOOD) return retval;
    retval = readWithReadValue(server, &fieldId, UA_ATTRIBUTEID_VALUE, outValue);
    UA_NodeId_clear(&fieldId);
    return retval;
}

static UA_StatusCode
getNodeIdValueOfNodeField(UA_Server *server, const UA_NodeId *condition,
                          UA_QualifiedName fieldName, UA_NodeId *outNodeId) {
    UA_LOCK_ASSERT(&server->serviceMutex, 1);
    UA_Variant value;
    UA_StatusCode retval = getValueOfConditionField (server, condition, fieldName, &value);
    if(retval != UA_STATUSCODE_GOOD) return retval;
    if (!UA_Variant_hasScalarType(&value, &UA_TYPES[UA_TYPES_NODEID]))
    {
        UA_Variant_clear(&value);
        return UA_STATUSCODE_BADTYPEMISMATCH;
    }
    *outNodeId = *(UA_NodeId*)value.data;
    UA_NodeId_init((UA_NodeId*)value.data);
    UA_Variant_clear(&value);
    return UA_STATUSCODE_GOOD;
}

static UA_StatusCode
getBooleanValueOfConditionField(UA_Server *server, const UA_NodeId *condition,
                               UA_QualifiedName fieldName, UA_Boolean*outValue) {
    UA_LOCK_ASSERT(&server->serviceMutex, 1);
    UA_Variant value;
    UA_StatusCode retval = getValueOfConditionField(server, condition, fieldName, &value);
    if(retval != UA_STATUSCODE_GOOD) return retval;
    if(!UA_Variant_hasScalarType(&value, &UA_TYPES[UA_TYPES_BOOLEAN])) {
        UA_Variant_clear(&value);
        return UA_STATUSCODE_BADTYPEMISMATCH;
    }
    *outValue = *(UA_Boolean*)value.data;
    UA_Variant_clear(&value);
    return UA_STATUSCODE_GOOD;
}

static UA_StatusCode
getDurationValueOfConditionField(UA_Server *server, const UA_NodeId *condition,
                                UA_QualifiedName fieldName, UA_Duration *outValue) {
    UA_LOCK_ASSERT(&server->serviceMutex, 1);
    UA_Variant value;
    UA_StatusCode retval = getValueOfConditionField(server, condition, fieldName, &value);
    if(retval != UA_STATUSCODE_GOOD) return retval;
    if(!UA_Variant_hasScalarType(&value, &UA_TYPES[UA_TYPES_DURATION])) {
        UA_Variant_clear(&value);
        return UA_STATUSCODE_BADTYPEMISMATCH;
    }
    *outValue = *(UA_Duration *)value.data;
    UA_Variant_clear(&value);
    return UA_STATUSCODE_GOOD;
}

static UA_StatusCode
getInt16ValueOfConditionField(UA_Server *server, const UA_NodeId *condition,
                                 UA_QualifiedName fieldName, UA_Int16 *outValue) {
    UA_LOCK_ASSERT(&server->serviceMutex, 1);
    UA_Variant value;
    UA_StatusCode retval = getValueOfConditionField(server, condition, fieldName, &value);
    if(retval != UA_STATUSCODE_GOOD) return retval;
    if(!UA_Variant_hasScalarType(&value, &UA_TYPES[UA_TYPES_INT16])) {
        UA_Variant_clear(&value);
        return UA_STATUSCODE_BADTYPEMISMATCH;
    }
    *outValue = *(UA_Int16 *)value.data;
    UA_Variant_clear(&value);
    return UA_STATUSCODE_GOOD;
}

static UA_StatusCode
setRefreshMethodEventFields(UA_Server *server, const UA_NodeId *refreshEventNodId) {
    UA_LOCK_ASSERT(&server->serviceMutex, 1);

    UA_QualifiedName fieldSeverity = UA_QUALIFIEDNAME(0, CONDITION_FIELD_SEVERITY);
    UA_QualifiedName fieldSourceName = UA_QUALIFIEDNAME(0, CONDITION_FIELD_SOURCENAME);
    UA_QualifiedName fieldReceiveTime = UA_QUALIFIEDNAME(0, CONDITION_FIELD_RECEIVETIME);
    UA_String sourceNameString = UA_STRING("Server"); //server is the source of Refresh Events
    UA_UInt16 severityValue = REFRESHEVENT_SEVERITY_DEFAULT;
    UA_ByteString eventId  = UA_BYTESTRING_NULL;
    UA_Variant value;

    /* Set Severity */
    UA_Variant_setScalar(&value, &severityValue, &UA_TYPES[UA_TYPES_UINT16]);
    UA_StatusCode retval = setConditionField(server, *refreshEventNodId,
                                             &value, fieldSeverity);
    CONDITION_ASSERT_RETURN_RETVAL(retval, "Set RefreshEvent Severity failed",);

    /* Set SourceName */
    UA_Variant_setScalar(&value, &sourceNameString, &UA_TYPES[UA_TYPES_STRING]);
    retval = setConditionField(server, *refreshEventNodId, &value, fieldSourceName);
    CONDITION_ASSERT_RETURN_RETVAL(retval, "Set RefreshEvent Source failed",);

    /* Set ReceiveTime */
    UA_DateTime fieldReceiveTimeValue = UA_DateTime_now();
    UA_Variant_setScalar(&value, &fieldReceiveTimeValue, &UA_TYPES[UA_TYPES_DATETIME]);
    retval = setConditionField(server, *refreshEventNodId, &value, fieldReceiveTime);
    CONDITION_ASSERT_RETURN_RETVAL(retval, "Set RefreshEvent ReceiveTime failed",);

    /* Set EventId */
    retval = generateEventId(&eventId);
    CONDITION_ASSERT_RETURN_RETVAL(retval, "Generating EventId failed",);

    UA_Variant_setScalar(&value, &eventId, &UA_TYPES[UA_TYPES_BYTESTRING]);
    retval = setConditionField(server, *refreshEventNodId, &value, fieldEventIdQN);
    CONDITION_ASSERT_RETURN_RETVAL(retval, "Set RefreshEvent EventId failed",);

    UA_ByteString_clear(&eventId);

    return retval;
}

static UA_StatusCode
setRefreshMethodEvents(UA_Server *server, const UA_NodeId *refreshStartNodId,
                       const UA_NodeId *refreshEndNodId) {
    UA_LOCK_ASSERT(&server->serviceMutex, 1);

    /* Set Standard Fields for RefreshStart */
    UA_StatusCode retval = setRefreshMethodEventFields(server, refreshStartNodId);
    CONDITION_ASSERT_RETURN_RETVAL(retval, "Set standard Fields of RefreshStartEvent failed",);

    /* Set Standard Fields for RefreshEnd*/
    retval = setRefreshMethodEventFields(server, refreshEndNodId);
    CONDITION_ASSERT_RETURN_RETVAL(retval, "Set standard Fields of RefreshEndEvent failed",);
    return retval;
}

static inline UA_Boolean
UA_ConditionBranch_State_Retain (const UA_ConditionBranch *branch, UA_Server *server)
{
    UA_LOCK_ASSERT(&server->serviceMutex, 1);
    UA_Boolean value = false;
    UA_StatusCode retval = getBooleanValueOfConditionField(server, &branch->id, fieldRetainQN, &value);
    if(retval != UA_STATUSCODE_GOOD) {
        UA_LOG_WARNING(server->config.logging, UA_LOGCATEGORY_USERLAND,
                       "Retain not found. StatusCode %s", UA_StatusCode_name(retval));
        return false;
    }
    return value;
}

static inline UA_Boolean
UA_ConditionBranch_State_Acked(const UA_ConditionBranch *branch, UA_Server *server)
{
    return isTwoStateVariableInTrueState(server, &branch->id, &fieldAckedStateQN);
}

static inline UA_Boolean
UA_ConditionBranch_State_Confirmed(const UA_ConditionBranch *branch, UA_Server *server)
{
    return isTwoStateVariableInTrueState(server, &branch->id, &fieldConfirmedStateQN);
}

static inline UA_Boolean
UA_ConditionBranch_State_isConfirmable(const UA_ConditionBranch *branch, UA_Server *server)
{
    return fieldExists(server, &branch->id, &fieldConfirmedStateQN);
}

static inline UA_StatusCode
UA_ConditionBranch_State_setSuppressedOrShelved (UA_ConditionBranch *branch, UA_Server *server, UA_Boolean suppressedOrShelved)
{
    UA_Variant value;
    UA_Variant_setScalar(&value, &suppressedOrShelved, &UA_TYPES[UA_TYPES_BOOLEAN]);
    UA_StatusCode retval = setConditionField (server, branch->id, &value, fieldSuppressedOrShelvedQN);
    CONDITION_ASSERT_RETURN_RETVAL(retval, "set Condition SuppressedOrShelved failed",);
    return retval;
}

static inline UA_StatusCode
UA_ConditionBranch_State_setRetain(UA_ConditionBranch *branch, UA_Server *server, UA_Boolean retain)
{
    UA_Variant value;
    UA_Variant_setScalar(&value, &retain, &UA_TYPES[UA_TYPES_BOOLEAN]);
    UA_StatusCode retval = setConditionField (server, branch->id, &value, fieldRetainQN);
    CONDITION_ASSERT_RETURN_RETVAL(retval, "set Condition Retain failed",);
    return retval;
}

static UA_StatusCode
UA_ConditionBranch_State_setSeverity(UA_ConditionBranch *branch, UA_Server *server, UA_UInt16 severity)
{
    UA_Variant value;
    UA_Variant_setScalar(&value, &severity, &UA_TYPES[UA_TYPES_UINT16]);
    UA_StatusCode retval = UA_STATUSCODE_GOOD;
    retval = setConditionField (server, branch->id, &value, fieldSeverityQN);
    CONDITION_ASSERT_RETURN_RETVAL(retval, "Setting Condition Severity failed",);
    return retval;
}

static UA_StatusCode
UA_ConditionBranch_State_updateSeverity(UA_ConditionBranch *branch, UA_Server *server, UA_UInt16 severity)
{
    UA_UInt16 currentSeverity;
    UA_StatusCode retval = readObjectPropertyUInt16 (server, branch->id, fieldSeverityQN, &currentSeverity);
    CONDITION_ASSERT_RETURN_RETVAL(retval, "Read current condition Severity failed",);
    UA_Variant value;
    UA_Variant_setScalar(&value, &currentSeverity, &UA_TYPES[UA_TYPES_UINT16]);
    retval = setConditionField (server, branch->id, &value, UA_QUALIFIEDNAME(0, CONDITION_FIELD_LASTSEVERITY));
    CONDITION_ASSERT_RETURN_RETVAL(retval, "set Condition LastSeverity failed",);
    return UA_ConditionBranch_State_setSeverity (branch, server, severity);
}

static UA_StatusCode
UA_ConditionBranch_State_setQuality(UA_ConditionBranch *branch, UA_Server *server, UA_StatusCode quality)
{
    UA_Variant value;
    UA_Variant_setScalar(&value, &quality, &UA_TYPES[UA_TYPES_STATUSCODE]);
    UA_StatusCode retval = UA_STATUSCODE_GOOD;
    retval = setConditionField (server, branch->id, &value, fieldQualityQN);
    CONDITION_ASSERT_RETURN_RETVAL(retval, "Setting Condition Quality failed",);
    return retval;
}

static UA_StatusCode
UA_ConditionBranch_State_setComment(UA_ConditionBranch *branch, UA_Server *server, const UA_LocalizedText*comment)
{
    UA_Variant value;
    UA_Variant_setScalar(&value, (void*)(uintptr_t) comment, &UA_TYPES[UA_TYPES_LOCALIZEDTEXT]);
    UA_StatusCode retval = UA_STATUSCODE_GOOD;
    retval = setConditionField (server, branch->id, &value, fieldCommentQN);
    CONDITION_ASSERT_RETURN_RETVAL(retval, "Setting Condition Comment failed",);
    return retval;
}

static UA_StatusCode
UA_ConditionBranch_State_setMessage(UA_ConditionBranch *branch, UA_Server *server, const UA_LocalizedText* message)
{
    UA_Variant value;
    UA_Variant_setScalar(&value, (void*)(uintptr_t) message, &UA_TYPES[UA_TYPES_LOCALIZEDTEXT]);
    UA_StatusCode retval = UA_STATUSCODE_GOOD;
    retval = setConditionField (server, branch->id, &value, fieldMessageQN);
    CONDITION_ASSERT_RETURN_RETVAL(retval, "Setting Condition Message failed",);
    return retval;
}

static inline UA_StatusCode
UA_ConditionBranch_State_setAckedState(UA_ConditionBranch *branch, UA_Server *server, UA_Boolean acked)
{
    return setTwoStateVariable (
        server, &branch->id, fieldAckedStateQN, acked, acked ? ACKED_TEXT : UNACKED_TEXT
    );
}

static inline UA_StatusCode
UA_ConditionBranch_State_setConfirmedState(UA_ConditionBranch *branch, UA_Server *server, UA_Boolean confirmed)
{
    return setOptionalTwoStateVariable (
        server, &branch->id, fieldConfirmedStateQN, confirmed, confirmed? CONFIRMED_TEXT: UNCONFIRMED_TEXT
    );
}

static inline UA_Boolean
UA_Condition_State_Latched(const UA_Condition *condition, UA_Server *server)
{
    return isTwoStateVariableInTrueState(server, &condition->mainBranch->id, &fieldLatchedStateQN);
}

static inline UA_Boolean
UA_Condition_State_Enabled(const UA_Condition *condition, UA_Server *server)
{
    return isTwoStateVariableInTrueState(server, &condition->mainBranch->id, &fieldConfirmedStateQN);
}

static inline UA_Boolean
UA_Condition_State_Active(const UA_Condition *condition, UA_Server *server)
{
    return isTwoStateVariableInTrueState(server, &condition->mainBranch->id, &fieldActiveStateQN);
}

static inline UA_StatusCode
UA_Condition_State_getOnDelay (const UA_Condition *condition, UA_Server *server, UA_Duration *outValue)
{
    return getDurationValueOfConditionField (
        server,
        &condition->mainBranch->id,
        fieldOnDelayQN,
        outValue
    );
}

static inline UA_Boolean
UA_Condition_State_hasOnDelay(UA_Condition *condition, UA_Server *server)
{
    return fieldExists (server, &condition->mainBranch->id, &fieldOnDelayQN);
}

static inline UA_StatusCode
UA_Condition_State_getOffDelay (const UA_Condition *condition, UA_Server *server, UA_Duration *outValue)
{
    return getDurationValueOfConditionField (
        server,
        &condition->mainBranch->id,
        fieldOffDelayQN,
        outValue
    );
}

static inline UA_StatusCode
UA_Condition_State_getReAlarmTime(UA_Condition *condition, UA_Server *server, UA_Duration *outValue)
{
    return getDurationValueOfConditionField (
        server,
        &condition->mainBranch->id,
        fieldReAlarmTimeQN,
        outValue
    );
}

static inline UA_StatusCode
UA_Condition_State_getReAlarmRepeatCount(UA_Condition *condition, UA_Server *server, UA_Int16 *reAlarmRepeatCount)
{
    return getInt16ValueOfConditionField(
        server,
        &condition->mainBranch->id,
        fieldReAlarmRepeatCountQN,
        reAlarmRepeatCount
    );
}

static inline UA_Boolean
UA_Condition_State_hasOffDelay(UA_Condition *condition, UA_Server *server)
{
    return fieldExists (server, &condition->mainBranch->id, &fieldOffDelayQN);
}

static inline UA_StatusCode
UA_Condition_State_setEnabledState(UA_Condition *condition, UA_Server *server, UA_Boolean enabled)
{
    return setTwoStateVariable (
        server, &condition->mainBranch->id, fieldEnabledStateQN, enabled,
        enabled ? ENABLED_TEXT : DISABLED_TEXT
    );
}

static inline UA_StatusCode
UA_Condition_State_setActiveState (UA_Condition *condition, UA_Server *server, UA_Boolean active)
{
    return setTwoStateVariable (
        server, &condition->mainBranch->id, fieldActiveStateQN, active,
        active ? ACTIVE_TEXT : INACTIVE_TEXT
    );
}

static inline UA_StatusCode
UA_Condition_State_setLatchedState (UA_Condition *condition, UA_Server *server, UA_Boolean latched)
{
    return setOptionalTwoStateVariable (
        server, &condition->mainBranch->id, fieldLatchedStateQN, latched,
        latched ? LATCHED_TEXT: NOT_LATCHED_TEXT
    );
}

static inline UA_StatusCode
UA_Condition_State_setSuppressedState (UA_Condition *condition, UA_Server *server, UA_Boolean suppressed)
{
    return setOptionalTwoStateVariable (
        server, &condition->mainBranch->id, fieldSuppressedStateQN, suppressed,
        suppressed ? SUPPRESSED_TEXT : NOT_SUPPRESSED_TEXT
    );
}

static inline UA_StatusCode
UA_Condition_State_setOutOfServiceState (UA_Condition *condition, UA_Server *server, UA_Boolean outOfService)
{
    return setOptionalTwoStateVariable (
        server, &condition->mainBranch->id, fieldSuppressedStateQN, outOfService,
        outOfService ? OUT_OF_SERVICE_TEXT : IN_SERVICE_TEXT
    );
}

static UA_StatusCode
UA_Condition_State_setShelvingStateUnshelved(const UA_Condition *condition, UA_Server *server)
{
    UA_NodeId shelvingStateId;
<<<<<<< HEAD
    UA_StatusCode retval = getNodeIdWithBrowseName(server, &condition->mainBranch->id, fieldShelvingStateQN, &shelvingStateId);
=======
    UA_StatusCode retval = getNodeChildNodeId(server, &condition->mainBranch->id, fieldShelvingStateQN, &shelvingStateId);
>>>>>>> 6454199e
    if (retval != UA_STATUSCODE_GOOD) return retval;
    retval = setShelvedStateMachineUnshelved(server, &shelvingStateId);
    UA_NodeId_clear (&shelvingStateId);
    return retval;
}

static UA_StatusCode
UA_Condition_State_setShelvingStateOneShot(const UA_Condition *condition, UA_Server *server, const UA_Duration *shelvedTime)
{
    UA_NodeId shelvingStateId;
<<<<<<< HEAD
    UA_StatusCode retval = getNodeIdWithBrowseName(server, &condition->mainBranch->id, fieldShelvingStateQN, &shelvingStateId);
=======
    UA_StatusCode retval = getNodeChildNodeId(server, &condition->mainBranch->id, fieldShelvingStateQN, &shelvingStateId);
>>>>>>> 6454199e
    if (retval != UA_STATUSCODE_GOOD) return retval;
    retval = setShelvedStateMachineOneShotShelved(server, &shelvingStateId);
    UA_NodeId_clear (&shelvingStateId);
    return retval;
}

static UA_StatusCode
UA_Condition_State_setShelvingStateTimed(UA_Condition *condition, UA_Server *server, UA_Duration shelvedTime)
{
    UA_NodeId shelvingStateId;
<<<<<<< HEAD
    UA_StatusCode retval = getNodeIdWithBrowseName(server, &condition->mainBranch->id, fieldShelvingStateQN, &shelvingStateId);
=======
    UA_StatusCode retval = getNodeChildNodeId(server, &condition->mainBranch->id, fieldShelvingStateQN, &shelvingStateId);
>>>>>>> 6454199e
    if (retval != UA_STATUSCODE_GOOD) return retval;
    retval = setShelvedStateMachineTimedShelved(server, &shelvingStateId);
    UA_NodeId_clear (&shelvingStateId);
    return retval;
}

static UA_NodeId
UA_Condition_State_getShelvingStateId(UA_Condition *condition, UA_Server *server)
{
    UA_NodeId shelvingStateId;
<<<<<<< HEAD
    UA_StatusCode retval = getNodeIdWithBrowseName(server, &condition->mainBranch->id, fieldShelvingStateQN, &shelvingStateId);
=======
    UA_StatusCode retval = getNodeChildNodeId(server, &condition->mainBranch->id, fieldShelvingStateQN, &shelvingStateId);
>>>>>>> 6454199e
    if (retval != UA_STATUSCODE_GOOD) return UA_NODEID_NULL;
    UA_NodeId stateIdValue;
    retval = getShelvedStateMachineStateId(server, &shelvingStateId, &stateIdValue);
    UA_NodeId_clear (&shelvingStateId);
    if (retval != UA_STATUSCODE_GOOD) return UA_NODEID_NULL;
    return stateIdValue;
}

static inline UA_Boolean
UA_Condition_State_Suppressed(const UA_Condition*condition, UA_Server *server)
{
    return isTwoStateVariableInTrueState(server, &condition->mainBranch->id, &fieldSuppressedStateQN);
}

static inline UA_Boolean
UA_Condition_State_OutOfService(const UA_Condition *condition, UA_Server *server)
{
    return isTwoStateVariableInTrueState(server, &condition->mainBranch->id, &fieldOutOfServiceStateQN);
}

static inline UA_Boolean
UA_Condition_State_isShelved (UA_Condition *condition, UA_Server *server)
{
    UA_NodeId shelvingStateId = UA_Condition_State_getShelvingStateId(condition, server);
    UA_NodeId timedShelveId = UA_NODEID_NUMERIC(0, UA_NS0ID_SHELVEDSTATEMACHINETYPE_TIMEDSHELVED);
    UA_NodeId oneShotShelveId = UA_NODEID_NUMERIC(0, UA_NS0ID_SHELVEDSTATEMACHINETYPE_ONESHOTSHELVED);
    UA_Boolean shelved = UA_NodeId_equal(&shelvingStateId, &timedShelveId) ||
        UA_NodeId_equal(&shelvingStateId, &oneShotShelveId);
    UA_NodeId_clear (&shelvingStateId);
    return shelved;
}

static inline UA_Boolean
UA_Condition_State_isOneShotShelved (UA_Condition *condition, UA_Server *server)
{
    UA_NodeId shelvingStateId = UA_Condition_State_getShelvingStateId(condition, server);
    UA_NodeId oneShotShelveId = UA_NODEID_NUMERIC(0, UA_NS0ID_SHELVEDSTATEMACHINETYPE_ONESHOTSHELVED);
    UA_Boolean oneShotShelved = UA_NodeId_equal(&shelvingStateId, &oneShotShelveId);
    UA_NodeId_clear (&shelvingStateId);
    return oneShotShelved;
}

static inline UA_StatusCode
UA_Condition_State_updateSuppressedOrShelved (UA_Condition *condition, UA_Server *server)
{
    UA_Boolean shelved = UA_Condition_State_isShelved(condition, server);
    UA_Boolean suppressed = UA_Condition_State_Suppressed(condition, server);
    UA_Boolean outOfService = UA_Condition_State_OutOfService(condition, server);
    UA_Boolean value = suppressed || outOfService || shelved;
    return UA_ConditionBranch_State_setSuppressedOrShelved(condition->mainBranch, server, value);
}

static UA_StatusCode
UA_Condition_State_getMaxTimeShelved (UA_Condition *condition, UA_Server *server, UA_Duration *maxTimeShelved)
{
    return getDurationValueOfConditionField(server, &condition->mainBranch->id, fieldMaxTimeShelvedQN, maxTimeShelved);
}

static UA_StatusCode
UA_ConditionBranch_triggerEvent (UA_ConditionBranch *branch, UA_Server *server,
                                 const UA_ConditionEventInfo *info)
{
    UA_LOCK_ASSERT(&server->serviceMutex, 1);

    /* Set time */
    UA_DateTime time = UA_DateTime_now();
    UA_StatusCode retval = writeObjectProperty_scalar(server, branch->id, fieldTimeQN,
                                                      &time,
                                                      &UA_TYPES[UA_TYPES_DATETIME]);
    CONDITION_ASSERT_RETURN_RETVAL(retval, "Set Condition Time failed",);
<<<<<<< HEAD

    if (info)
    {
        if (!UA_String_equal(&info->message.locale, &UA_STRING_NULL) &&
            !UA_String_equal(&info->message.text, &UA_STRING_NULL))
        {
            UA_ConditionBranch_State_setMessage(branch, server, &info->message);
        }
        if (info->hasQuality) UA_ConditionBranch_State_setQuality(branch, server, info->quality);
        if (info->hasSeverity) UA_ConditionBranch_State_updateSeverity (branch, server, info->severity);
    }

    /* Trigger the event for Condition*/
    //Condition Nodes should not be deleted after triggering the event
    UA_ByteString_clear(&branch->eventId);
    retval = triggerEvent(server, branch->id, branch->condition->sourceId, &branch->eventId, false);
    CONDITION_ASSERT_RETURN_RETVAL(retval, "Triggering condition event failed",);
    return retval;
}

=======

    if (info)
    {
        if (!UA_String_equal(&info->message.locale, &UA_STRING_NULL) &&
            !UA_String_equal(&info->message.text, &UA_STRING_NULL))
        {
            UA_ConditionBranch_State_setMessage(branch, server, &info->message);
        }
        if (info->hasQuality) UA_ConditionBranch_State_setQuality(branch, server, info->quality);
        if (info->hasSeverity) UA_ConditionBranch_State_updateSeverity (branch, server, info->severity);
    }

    /* Trigger the event for Condition*/
    //Condition Nodes should not be deleted after triggering the event
    UA_ByteString_clear(&branch->eventId);
    retval = triggerEvent(server, branch->id, branch->condition->sourceId, &branch->eventId, false);
    CONDITION_ASSERT_RETURN_RETVAL(retval, "Triggering condition event failed",);
    return retval;
}

>>>>>>> 6454199e
static UA_StatusCode deleteConditionBranch (UA_Server *server, const UA_ConditionBranch* branch)
{
    //TODO
    return UA_STATUSCODE_GOOD;
}

static UA_StatusCode
UA_ConditionBranch_triggerNewBranchState (UA_ConditionBranch *branch, UA_Server *server, const UA_ConditionEventInfo *info) {
    UA_LOCK_ASSERT(&server->serviceMutex, 1);
    UA_StatusCode status = UA_ConditionBranch_triggerEvent (branch, server, info);
    if (status != UA_STATUSCODE_GOOD) return status;
    if (!branch->isMainBranch && UA_ConditionBranch_State_Retain(branch, server))
    {
        status = deleteConditionBranch (server, branch);
    }
    return status;
}

static UA_StatusCode
addTimedCallback(UA_Server *server, UA_ServerCallback callback,
                 void *data, UA_DateTime date, UA_UInt64 *callbackId) {
    UA_LOCK_ASSERT(&server->serviceMutex, 1);
    return server->config.eventLoop->
        addTimedCallback(server->config.eventLoop, (UA_Callback)callback,
                         server, data, date, callbackId);
}

static UA_StatusCode
conditionEvaluate (
    UA_Server*server,
    UA_Condition *condition,
    const void* input
)
{
    UA_LOCK_ASSERT(&server->serviceMutex, 0);
    UA_StatusCode retval = condition->evaluateFn ?
        condition->evaluateFn(server, &condition->mainBranch->id, input) :
        UA_STATUSCODE_BADINTERNALERROR;
    return retval;
}

static void
enabledEvaluateCondition (UA_Server *server, UA_Condition* condition)
{
    UA_LOCK_ASSERT(&server->serviceMutex, 1);
    if (!condition->inputFns.getInput) return;
    UA_UNLOCK(&server->serviceMutex);
    void *input = condition->inputFns.getInput(server, &condition->mainBranch->id, condition->context);
    if (input) (void) conditionEvaluate(server, condition, input);
    if (condition->inputFns.inputFree) condition->inputFns.inputFree (input, condition->context);
    UA_LOCK(&server->serviceMutex);
}

static UA_StatusCode
conditionEnable (UA_Server *server, UA_Condition *condition, UA_Boolean enable)
{
    UA_LOCK_ASSERT(&server->serviceMutex, 1);
    /* Cant enable/disable branches - only main condition */
    if (UA_Condition_State_Enabled(condition, server) == enable)
        return enable ? UA_STATUSCODE_BADCONDITIONALREADYENABLED : UA_STATUSCODE_BADCONDITIONALREADYDISABLED;

    UA_StatusCode retval = UA_STATUSCODE_GOOD;
    retval = UA_Condition_State_setEnabledState(condition, server, enable);
    if (retval != UA_STATUSCODE_GOOD) return retval;

    /* Set condition message */
    UA_LocalizedText message = UA_LOCALIZEDTEXT(LOCALE, enable ? ENABLED_MESSAGE : DISABLED_MESSAGE);
    UA_ConditionBranch_State_setMessage(condition->mainBranch, server, &message);
    /**
     * When the Condition instance enters the Disabled state, the Retain Property of this
     * Condition shall be set to False by the Server to indicate to the Client that the
     * Condition instance is currently not of interest to Clients. This includes all
     * ConditionBranches if any branches exist.
     * https://reference.opcfoundation.org/Core/Part9/v105/docs/5.5
<<<<<<< HEAD
=======
     *
     *
>>>>>>> 6454199e
     */
    if (enable == false)
    {
        UA_ConditionBranch *branch;
        LIST_FOREACH(branch, &condition->branches, listEntry) {
            //set retain property for each branch
            UA_ConditionBranch_State_setRetain(branch, server, false);
            retval = UA_ConditionBranch_triggerEvent (branch, server, NULL);
            CONDITION_ASSERT_RETURN_RETVAL(retval, "triggering condition event failed",);
        }
    }
    else
    {
        enabledEvaluateCondition (server, condition);
        //resend notifications for any branch where retain = true
        size_t resent_count = 0;
        UA_ConditionBranch *branch;
        LIST_FOREACH(branch, &condition->branches, listEntry) {
            //check retain property for each branch
            if (!UA_ConditionBranch_State_Retain(branch, server))
                continue;

<<<<<<< HEAD
=======
            CONDITION_ASSERT_RETURN_RETVAL(retval, "Set Time failed",);
>>>>>>> 6454199e
            retval = UA_ConditionBranch_triggerEvent (branch, server, NULL);
            if (retval != UA_STATUSCODE_GOOD) {
                UA_LOG_ERROR(server->config.logging, UA_LOGCATEGORY_USERLAND,
                             "triggering condition event failed. StatusCode %s",
                             UA_StatusCode_name(retval));
            }
            resent_count++;
        }

        //always send a notification
        if (resent_count == 0)
        {
            retval = UA_ConditionBranch_triggerEvent(condition->mainBranch, server, NULL);
            CONDITION_ASSERT_RETURN_RETVAL(retval, "triggering condition event failed",);
        }
    }
    return UA_STATUSCODE_GOOD;
}

UA_StatusCode
<<<<<<< HEAD
UA_Server_Condition_enable (UA_Server *server, UA_NodeId conditionId, UA_Boolean enable)
=======
UA_Server_conditionEnable (UA_Server *server, UA_NodeId conditionId, UA_Boolean enable)
>>>>>>> 6454199e
{
    UA_LOCK (&server->serviceMutex);
    UA_Condition *condition = getCondition(server, &conditionId);
    if (!condition)
    {
        UA_UNLOCK(&server->serviceMutex);
        return UA_STATUSCODE_BADNODEIDINVALID;
    }
    UA_StatusCode retval = conditionEnable(server, condition, enable);
    UA_UNLOCK(&server->serviceMutex);
<<<<<<< HEAD
    return retval;
}

static UA_StatusCode
conditionBranch_addComment(UA_Server *server, UA_ConditionBranch *branch, const UA_LocalizedText *comment)
{
    UA_LOCK_ASSERT(&server->serviceMutex, 1);
    UA_StatusCode retval = UA_STATUSCODE_GOOD;
    if (!UA_Condition_State_Enabled(branch->condition, server))
    {
        return UA_STATUSCODE_BADCONDITIONDISABLED;
    }

    /* Set Comment. Check whether comment is empty -> leave the last value as is*/
    if(!UA_ByteString_equal(&comment->locale, &UA_STRING_NULL) &&
       !UA_ByteString_equal(&comment->text, &UA_STRING_NULL)) {
        retval = UA_ConditionBranch_State_setComment(branch, server, comment);
        CONDITION_ASSERT_RETURN_RETVAL (retval, "Set Condition Comment failed",);
    }
=======
>>>>>>> 6454199e
    return retval;
}

static UA_StatusCode
<<<<<<< HEAD
conditionBranch_addCommentAndEvent (UA_Server *server, UA_ConditionBranch *branch, const UA_LocalizedText *comment)
{
    UA_StatusCode ret = conditionBranch_addComment(server, branch, comment);
    if (ret != UA_STATUSCODE_GOOD) return ret;
    UA_ConditionEventInfo info = {
        .message = UA_LOCALIZEDTEXT(LOCALE, COMMENT_MESSAGE)
    };
    return UA_ConditionBranch_triggerEvent (branch, server, &info);
}

static UA_StatusCode
conditionBranchAcknowledge(UA_Server *server, UA_ConditionBranch *branch, const UA_LocalizedText *comment)
{
    UA_LOCK_ASSERT(&server->serviceMutex, 1);
    if(UA_ConditionBranch_State_Acked(branch, server))
        return UA_STATUSCODE_BADCONDITIONBRANCHALREADYACKED;

    UA_ConditionBranch_State_setAckedState(branch, server, true);

    UA_ConditionEventInfo info = {
        .message = UA_LOCALIZEDTEXT(LOCALE, ACKED_MESSAGE)
    };

    /* Only retain if lached or condition is confirmable */
    UA_Boolean latched = UA_Condition_State_Latched (branch->condition, server);
    UA_Boolean confirmable = UA_ConditionBranch_State_isConfirmable(branch, server);
    UA_Boolean retain = latched || confirmable;
    UA_ConditionBranch_State_setRetain(branch, server, retain);
    if (comment) conditionBranch_addComment (server, branch, comment);
    if (branch->condition->userCallbacks.onAcked)
    {
        UA_UNLOCK(&server->serviceMutex);
        branch->condition->userCallbacks.onAcked (server, &branch->id, branch->condition->context);
        UA_LOCK(&server->serviceMutex);
    }
    return UA_ConditionBranch_triggerNewBranchState(branch, server, &info);
}

UA_StatusCode
UA_Server_Condition_acknowledge(UA_Server *server, UA_NodeId conditionId, const UA_LocalizedText *comment)
{
    UA_LOCK (&server->serviceMutex);
    UA_ConditionBranch *branch = getConditionBranch(server, &conditionId);
    if (!branch)
    {
        UA_UNLOCK(&server->serviceMutex);
        return UA_STATUSCODE_BADNODEIDUNKNOWN;
    }
    UA_StatusCode ret = conditionBranchAcknowledge(server, branch, comment);
    UA_UNLOCK(&server->serviceMutex);
    return ret;
}

static UA_StatusCode
conditionBranchConfirm(UA_Server *server, UA_ConditionBranch *branch, const UA_LocalizedText *comment)
{
    UA_LOCK_ASSERT(&server->serviceMutex, 1);
    if (UA_ConditionBranch_State_Confirmed(branch, server))
        return UA_STATUSCODE_BADCONDITIONBRANCHALREADYCONFIRMED;
    UA_ConditionBranch_State_setConfirmedState(branch, server, true);
    if (comment) conditionBranch_addComment (server, branch, comment);
    UA_ConditionEventInfo info = {
        .message = UA_LOCALIZEDTEXT(LOCALE, CONFIRMED_MESSAGE)
    };
    if (!UA_Condition_State_Latched(branch->condition, server))
        UA_ConditionBranch_State_setRetain(branch, server, false);
    if (branch->condition->userCallbacks.onConfirmed)
    {
        UA_UNLOCK(&server->serviceMutex);
        branch->condition->userCallbacks.onConfirmed(server, &branch->id, branch->condition->context);
        UA_LOCK(&server->serviceMutex);
=======
conditionBranch_addComment(UA_Server *server, UA_ConditionBranch *branch, const UA_LocalizedText *comment)
{
    UA_LOCK_ASSERT(&server->serviceMutex, 1);
    UA_StatusCode retval = UA_STATUSCODE_GOOD;
    if (!UA_Condition_State_Enabled(branch->condition, server))
    {
        return UA_STATUSCODE_BADCONDITIONDISABLED;
>>>>>>> 6454199e
    }
    return UA_ConditionBranch_triggerNewBranchState (branch, server, &info);
}

<<<<<<< HEAD
UA_StatusCode
UA_Server_Condition_confirm(UA_Server *server, UA_NodeId conditionId, const UA_LocalizedText *comment)
{
    UA_LOCK (&server->serviceMutex);
    UA_ConditionBranch *branch = getConditionBranch(server, &conditionId);
    if (!branch)
    {
        UA_UNLOCK(&server->serviceMutex);
        return UA_STATUSCODE_BADNODEIDUNKNOWN;
    }
    UA_StatusCode ret = conditionBranchConfirm(server, branch, comment);
    UA_UNLOCK(&server->serviceMutex);
    return ret;
}

UA_StatusCode
UA_Server_Condition_setConfirmRequired(UA_Server *server, UA_NodeId conditionId)
{
    UA_LOCK (&server->serviceMutex);
    UA_ConditionBranch *branch = getConditionBranch(server, &conditionId);
    if (!branch)
    {
        UA_UNLOCK(&server->serviceMutex);
        return UA_STATUSCODE_BADNODEIDUNKNOWN;
    }
    UA_StatusCode ret = UA_ConditionBranch_State_setConfirmedState (branch, server, false);
    UA_UNLOCK(&server->serviceMutex);
    return ret;
}

static UA_StatusCode
condition_reset (UA_Server *server, UA_Condition *condition, const UA_LocalizedText *comment)
{
    UA_LOCK_ASSERT(&server->serviceMutex, 1);
    /* For an Alarm Instance to be reset it must have been in Alarm, and returned to
     * normal and have been acknowledged/confirmed prior to being reset. */
    UA_Boolean validState = !UA_Condition_State_Active(condition, server) &&
                            UA_ConditionBranch_State_Acked(condition->mainBranch, server) &&
                            (!UA_ConditionBranch_State_isConfirmable(condition->mainBranch, server) || UA_ConditionBranch_State_Confirmed(condition->mainBranch, server));
    if (!validState) return UA_STATUSCODE_BADINVALIDSTATE;
    UA_Condition_State_setLatchedState(condition, server, false);
    UA_ConditionBranch_State_setRetain(condition->mainBranch, server, false);
    UA_ConditionEventInfo info = {
        .message = UA_LOCALIZEDTEXT(LOCALE, RESET_MESSAGE)
    };
    if (comment) conditionBranch_addComment(server, condition->mainBranch, comment);
    return UA_ConditionBranch_triggerEvent (condition->mainBranch, server, &info);
}

static UA_StatusCode
condition_suppress (UA_Server *server, UA_Condition *condition, const UA_LocalizedText *comment)
{
    UA_LOCK_ASSERT(&server->serviceMutex, 1);
    UA_Condition_State_setSuppressedState (condition, server, true);
    UA_ConditionEventInfo info = {
        .message = UA_LOCALIZEDTEXT(LOCALE, SUPPRESSED_MESSAGE)
    };
    UA_Condition_State_updateSuppressedOrShelved (condition, server);

    if (comment) conditionBranch_addComment(server, condition->mainBranch, comment);
    return UA_ConditionBranch_triggerEvent (condition->mainBranch, server, &info);
}

static UA_StatusCode
condition_unsuppress (UA_Server *server, UA_Condition *condition, const UA_LocalizedText *comment)
{
    UA_LOCK_ASSERT(&server->serviceMutex, 1);
    UA_Condition_State_setSuppressedState (condition, server, false);
    UA_ConditionEventInfo info = {
        .message = UA_LOCALIZEDTEXT(LOCALE, UNSUPPRESSED_MESSAGE)
    };
    UA_Condition_State_updateSuppressedOrShelved (condition, server);
    if (comment) conditionBranch_addComment(server, condition->mainBranch, comment);
    return UA_ConditionBranch_triggerEvent (condition->mainBranch, server, &info);
}

static UA_StatusCode
condition_removeFromService (UA_Server *server, UA_Condition *condition, const UA_LocalizedText *comment)
{
    UA_LOCK_ASSERT(&server->serviceMutex, 1);
    UA_Condition_State_setOutOfServiceState (condition, server, true);
    UA_ConditionEventInfo info = {
        .message = UA_LOCALIZEDTEXT(LOCALE, REMOVEDFROMSRVICE_MESSAGE)
    };
    UA_Condition_State_updateSuppressedOrShelved (condition, server);
    if (comment) conditionBranch_addComment(server, condition->mainBranch, comment);
    return UA_ConditionBranch_triggerEvent (condition->mainBranch, server, &info);
}

static UA_StatusCode
condition_placeInService (UA_Server *server, UA_Condition *condition, const UA_LocalizedText *comment)
{
    UA_LOCK_ASSERT(&server->serviceMutex, 1);
    UA_Condition_State_setOutOfServiceState (condition, server, false);
    UA_ConditionEventInfo info = {
        .message = UA_LOCALIZEDTEXT(LOCALE, PLACEDINSERVICE_MESSAGE)
    };
    UA_Condition_State_updateSuppressedOrShelved (condition, server);
=======
    /* Set Comment. Check whether comment is empty -> leave the last value as is*/
    if(!UA_ByteString_equal(&comment->locale, &UA_STRING_NULL) &&
       !UA_ByteString_equal(&comment->text, &UA_STRING_NULL)) {
        retval = UA_ConditionBranch_State_setComment(branch, server, comment);
        CONDITION_ASSERT_RETURN_RETVAL (retval, "Set Condition Comment failed",);
    }
    return retval;
}

static UA_StatusCode
conditionBranch_addCommentAndEvent (UA_Server *server, UA_ConditionBranch *branch, const UA_LocalizedText *comment)
{
    UA_StatusCode ret = conditionBranch_addComment(server, branch, comment);
    if (ret != UA_STATUSCODE_GOOD) return ret;
    UA_ConditionEventInfo info = {
        .message = UA_LOCALIZEDTEXT(LOCALE, COMMENT_MESSAGE)
    };
    return UA_ConditionBranch_triggerEvent (branch, server, &info);
}

static UA_StatusCode
conditionBranchAcknowledge (UA_Server *server, UA_ConditionBranch *branch, const UA_LocalizedText *comment)
{
    UA_LOCK_ASSERT(&server->serviceMutex, 1);
    if(UA_ConditionBranch_State_Acked(branch, server))
        return UA_STATUSCODE_BADCONDITIONBRANCHALREADYACKED;

    UA_ConditionBranch_State_setAckedState(branch, server, true);

    UA_ConditionEventInfo info = {
        .message = UA_LOCALIZEDTEXT(LOCALE, ACKED_MESSAGE)
    };

    /* Only retain if lached or condition is confirmable */
    UA_Boolean latched = UA_Condition_State_Latched (branch->condition, server);
    UA_Boolean confirmable = UA_ConditionBranch_State_isConfirmable(branch, server);
    UA_Boolean retain = latched || confirmable;
    UA_ConditionBranch_State_setRetain(branch, server, retain);
    if (confirmable) UA_ConditionBranch_State_setConfirmedState(branch, server, false);
    if (comment) conditionBranch_addComment (server, branch, comment);
    return UA_ConditionBranch_triggerNewBranchState(branch, server, &info);
}

static UA_StatusCode
conditionBranchConfirm (UA_Server *server, UA_ConditionBranch *branch, const UA_LocalizedText *comment)
{
    UA_LOCK_ASSERT(&server->serviceMutex, 1);
    if (UA_ConditionBranch_State_Confirmed(branch, server))
        return UA_STATUSCODE_BADCONDITIONBRANCHALREADYCONFIRMED;
    UA_ConditionBranch_State_setConfirmedState(branch, server, true);
    if (comment) conditionBranch_addComment (server, branch, comment);
    UA_ConditionEventInfo info = {
        .message = UA_LOCALIZEDTEXT(LOCALE, CONFIRMED_MESSAGE)
    };
    if (!UA_Condition_State_Latched(branch->condition, server))
        UA_ConditionBranch_State_setRetain(branch, server, false);
    return UA_ConditionBranch_triggerNewBranchState (branch, server, &info);
}

static UA_StatusCode
condition_reset (UA_Server *server, UA_Condition *condition, const UA_LocalizedText *comment)
{
    UA_LOCK_ASSERT(&server->serviceMutex, 1);
    /* For an Alarm Instance to be reset it must have been in Alarm, and returned to
     * normal and have been acknowledged/confirmed prior to being reset. */
    UA_Boolean validState = !UA_Condition_State_Active(condition, server) &&
                            UA_ConditionBranch_State_Acked(condition->mainBranch, server) &&
                            (!UA_ConditionBranch_State_isConfirmable(condition->mainBranch, server) || UA_ConditionBranch_State_Confirmed(condition->mainBranch, server));
    if (!validState) return UA_STATUSCODE_BADINVALIDSTATE;
    UA_Condition_State_setLatchedState(condition, server, false);
    UA_ConditionBranch_State_setRetain(condition->mainBranch, server, false);
    UA_ConditionEventInfo info = {
        .message = UA_LOCALIZEDTEXT(LOCALE, RESET_MESSAGE)
    };
>>>>>>> 6454199e
    if (comment) conditionBranch_addComment(server, condition->mainBranch, comment);
    return UA_ConditionBranch_triggerEvent (condition->mainBranch, server, &info);
}

<<<<<<< HEAD
static void
condition_clearShelve (UA_Server *server, UA_Condition *condition)
{
    UA_Condition_removeUnshelveCallback(condition, server);
    UA_Condition_State_setShelvingStateUnshelved(condition, server);
}

static UA_StatusCode
condition_unshelve (UA_Server *server, UA_Condition *condition, const UA_LocalizedText *comment)
{
    UA_LOCK_ASSERT(&server->serviceMutex, 1);
    if (!UA_Condition_State_isShelved(condition, server))
    {
        return UA_STATUSCODE_BADCONDITIONNOTSHELVED;
    }
    condition_clearShelve(server, condition);
    UA_ConditionEventInfo info = {
        .message = UA_LOCALIZEDTEXT(LOCALE, UNSHELVED_MESSAGE)
    };
    if (comment) conditionBranch_addComment(server, condition->mainBranch, comment);
    return UA_ConditionBranch_triggerEvent(condition->mainBranch, server, &info);
}

static void onShelvedTimeExpireCallback (UA_Server *server, void *data)
{
    UA_Condition *condition = (UA_Condition *) data;
    UA_LOCK(&server->serviceMutex);
    UA_Condition_State_setShelvingStateUnshelved(condition, server);
    UA_ConditionEventInfo info = {
        .message = UA_LOCALIZEDTEXT(LOCALE, SHELVEDTIMEEXPIRED_MESSAGE)
    };
    UA_ConditionBranch_triggerEvent(condition->mainBranch, server, &info);
    UA_UNLOCK(&server->serviceMutex);
}

static UA_StatusCode
createUnshelveTimedCallback (UA_Server *server, UA_Condition *condition, UA_Duration shelveTime)
{
    UA_Condition_removeUnshelveCallback(condition, server);
    return addTimedCallback(
        server,
        onShelvedTimeExpireCallback,
        condition,
        UA_DateTime_nowMonotonic() + ((UA_DateTime) shelveTime * UA_DATETIME_MSEC),
        &condition->unshelveCallbackId
    );
}

static UA_StatusCode
condition_timedShelve (UA_Server *server, UA_Condition *condition,
                       UA_Duration shelvingTime, const UA_LocalizedText *comment)
{
    UA_LOCK_ASSERT(&server->serviceMutex, 1);
    UA_Condition_removeUnshelveCallback(condition, server);
    UA_Duration maxTimeShelved;
    UA_StatusCode status = UA_Condition_State_getMaxTimeShelved(condition, server, &maxTimeShelved);
    if (status == UA_STATUSCODE_GOOD && shelvingTime > maxTimeShelved) return UA_STATUSCODE_BADSHELVINGTIMEOUTOFRANGE;
    status = UA_Condition_State_setShelvingStateTimed(condition, server, shelvingTime);
    if (status != UA_STATUSCODE_GOOD) return status;
    status = createUnshelveTimedCallback(server, condition, shelvingTime);
    if (status != UA_STATUSCODE_GOOD) return status;
    UA_ConditionEventInfo info = {
        .message = UA_LOCALIZEDTEXT(LOCALE, TIMEDSHELVE_MESSAGE)
    };
    if (comment) conditionBranch_addComment(server, condition->mainBranch, comment);
    return UA_ConditionBranch_triggerEvent(condition->mainBranch, server, &info);
}

static UA_StatusCode
condition_oneShotShelveStart (UA_Server *server, UA_Condition *condition)
{
    UA_Condition_removeUnshelveCallback(condition, server);
    UA_Duration maxTimeShelved;
    UA_StatusCode getMaxTimeStatus = UA_Condition_State_getMaxTimeShelved(condition, server, &maxTimeShelved);
    UA_StatusCode status = UA_Condition_State_setShelvingStateOneShot(
        condition,
        server,
        getMaxTimeStatus == UA_STATUSCODE_GOOD ? &maxTimeShelved : NULL
    );
    if (status != UA_STATUSCODE_GOOD) return status;
    if (getMaxTimeStatus == UA_STATUSCODE_GOOD)
    {
        status = createUnshelveTimedCallback(server, condition, maxTimeShelved);
        if (status != UA_STATUSCODE_GOOD) return status;
    }
    return UA_STATUSCODE_GOOD;
}

static UA_StatusCode
condition_oneShotStateInactive (UA_Server *server, UA_Condition *condition)
{
    UA_Condition_removeUnshelveCallback(condition, server);
    return UA_Condition_State_setShelvingStateOneShot(
        condition,
        server,
        NULL
    );
}

static UA_StatusCode
condition_oneShotShelve (UA_Server *server, UA_Condition *condition, const UA_LocalizedText *comment)
{
    if (UA_Condition_State_isOneShotShelved(condition, server)) return UA_STATUSCODE_BADCONDITIONALREADYSHELVED;
    UA_StatusCode status = UA_Condition_State_Active(condition, server) ?
        condition_oneShotShelveStart(server, condition) : condition_oneShotStateInactive(server, condition);
    if (status != UA_STATUSCODE_GOOD) return status;
    UA_ConditionEventInfo info = {
        .message = UA_LOCALIZEDTEXT(LOCALE, ONESHOTSHELVE_MESSAGE)
    };
    if (comment) conditionBranch_addComment(server, condition->mainBranch, comment);
    return UA_ConditionBranch_triggerEvent(condition->mainBranch, server, &info);
}

static UA_StatusCode removeCondition (UA_Server *server, UA_Condition *condition);

static void *deleteConditionsWrapper (void *ctx, UA_Condition *condition)
{
    UA_Server *server = (UA_Server*) ctx;
    removeCondition(server, condition);
    return NULL;
}

void
UA_ConditionList_delete(UA_Server *server) {
=======
static UA_StatusCode
condition_suppress (UA_Server *server, UA_Condition *condition, const UA_LocalizedText *comment)
{
    UA_LOCK_ASSERT(&server->serviceMutex, 1);
    UA_Condition_State_setSuppressedState (condition, server, true);
    UA_ConditionEventInfo info = {
        .message = UA_LOCALIZEDTEXT(LOCALE, SUPPRESSED_MESSAGE)
    };
    UA_Condition_State_updateSuppressedOrShelved (condition, server);

    if (comment) conditionBranch_addComment(server, condition->mainBranch, comment);
    return UA_ConditionBranch_triggerEvent (condition->mainBranch, server, &info);
}

static UA_StatusCode
condition_unsuppress (UA_Server *server, UA_Condition *condition, const UA_LocalizedText *comment)
{
    UA_LOCK_ASSERT(&server->serviceMutex, 1);
    UA_Condition_State_setSuppressedState (condition, server, false);
    UA_ConditionEventInfo info = {
        .message = UA_LOCALIZEDTEXT(LOCALE, UNSUPPRESSED_MESSAGE)
    };
    UA_Condition_State_updateSuppressedOrShelved (condition, server);
    if (comment) conditionBranch_addComment(server, condition->mainBranch, comment);
    return UA_ConditionBranch_triggerEvent (condition->mainBranch, server, &info);
}

static UA_StatusCode
condition_removeFromService (UA_Server *server, UA_Condition *condition, const UA_LocalizedText *comment)
{
    UA_LOCK_ASSERT(&server->serviceMutex, 1);
    UA_Condition_State_setOutOfServiceState (condition, server, true);
    UA_ConditionEventInfo info = {
        .message = UA_LOCALIZEDTEXT(LOCALE, REMOVEDFROMSRVICE_MESSAGE)
    };
    UA_Condition_State_updateSuppressedOrShelved (condition, server);
    if (comment) conditionBranch_addComment(server, condition->mainBranch, comment);
    return UA_ConditionBranch_triggerEvent (condition->mainBranch, server, &info);
}

static UA_StatusCode
condition_placeInService (UA_Server *server, UA_Condition *condition, const UA_LocalizedText *comment)
{
    UA_LOCK_ASSERT(&server->serviceMutex, 1);
    UA_Condition_State_setOutOfServiceState (condition, server, false);
    UA_ConditionEventInfo info = {
        .message = UA_LOCALIZEDTEXT(LOCALE, PLACEDINSERVICE_MESSAGE)
    };
    UA_Condition_State_updateSuppressedOrShelved (condition, server);
    if (comment) conditionBranch_addComment(server, condition->mainBranch, comment);
    return UA_ConditionBranch_triggerEvent (condition->mainBranch, server, &info);
}

static void
condition_clearShelve (UA_Server *server, UA_Condition *condition)
{
    UA_Condition_removeUnshelveCallback(condition, server);
    UA_Condition_State_setShelvingStateUnshelved(condition, server);
}

static UA_StatusCode
condition_unshelve (UA_Server *server, UA_Condition *condition, const UA_LocalizedText *comment)
{
    UA_LOCK_ASSERT(&server->serviceMutex, 1);
    if (!UA_Condition_State_isShelved(condition, server))
    {
        return UA_STATUSCODE_BADCONDITIONNOTSHELVED;
    }
    condition_clearShelve(server, condition);
    UA_ConditionEventInfo info = {
        .message = UA_LOCALIZEDTEXT(LOCALE, UNSHELVED_MESSAGE)
    };
    if (comment) conditionBranch_addComment(server, condition->mainBranch, comment);
    return UA_ConditionBranch_triggerEvent(condition->mainBranch, server, &info);
}

static void onShelvedTimeExpireCallback (UA_Server *server, void *data)
{
    UA_Condition *condition = (UA_Condition *) data;
    UA_LOCK(&server->serviceMutex);
    UA_Condition_State_setShelvingStateUnshelved(condition, server);
    UA_ConditionEventInfo info = {
        .message = UA_LOCALIZEDTEXT(LOCALE, SHELVEDTIMEEXPIRED_MESSAGE)
    };
    UA_ConditionBranch_triggerEvent(condition->mainBranch, server, &info);
    UA_UNLOCK(&server->serviceMutex);
}

static UA_StatusCode
createUnshelveTimedCallback (UA_Server *server, UA_Condition *condition, UA_Duration shelveTime)
{
    UA_Condition_removeUnshelveCallback(condition, server);
    return addTimedCallback(
        server,
        onShelvedTimeExpireCallback,
        condition,
        UA_DateTime_nowMonotonic() + ((UA_DateTime) shelveTime * UA_DATETIME_MSEC),
        &condition->unshelveCallbackId
    );
}

static UA_StatusCode
condition_timedShelve (UA_Server *server, UA_Condition *condition,
                       UA_Duration shelvingTime, const UA_LocalizedText *comment)
{
>>>>>>> 6454199e
    UA_LOCK_ASSERT(&server->serviceMutex, 1);
    UA_Condition_removeUnshelveCallback(condition, server);
    UA_Duration maxTimeShelved;
    UA_StatusCode status = UA_Condition_State_getMaxTimeShelved(condition, server, &maxTimeShelved);
    if (status == UA_STATUSCODE_GOOD && shelvingTime > maxTimeShelved) return UA_STATUSCODE_BADSHELVINGTIMEOUTOFRANGE;
    status = UA_Condition_State_setShelvingStateTimed(condition, server, shelvingTime);
    if (status != UA_STATUSCODE_GOOD) return status;
    status = createUnshelveTimedCallback(server, condition, shelvingTime);
    if (status != UA_STATUSCODE_GOOD) return status;
    UA_ConditionEventInfo info = {
        .message = UA_LOCALIZEDTEXT(LOCALE, TIMEDSHELVE_MESSAGE)
    };
    if (comment) conditionBranch_addComment(server, condition->mainBranch, comment);
    return UA_ConditionBranch_triggerEvent(condition->mainBranch, server, &info);
}

<<<<<<< HEAD
    ZIP_ITER (UA_ConditionTree, &server->conditions, deleteConditionsWrapper, server);
    /* Free memory allocated for RefreshEvents NodeIds */
    UA_NodeId_clear(&server->refreshEvents[REFRESHEVENT_START_IDX]);
    UA_NodeId_clear(&server->refreshEvents[REFRESHEVENT_END_IDX]);
}

/* Check whether the Condition Source Node has "EventSource" or one of its
 * subtypes inverse reference. */
static UA_Boolean
doesHasEventSourceReferenceExist(UA_Server *server, const UA_NodeId nodeToCheck) {
    UA_LOCK_ASSERT(&server->serviceMutex, 1);

    UA_NodeId hasEventSourceId = UA_NODEID_NUMERIC(0, UA_NS0ID_HASEVENTSOURCE);
    const UA_Node* node = UA_NODESTORE_GET(server, &nodeToCheck);
    if(!node)
        return false;
    for(size_t i = 0; i < node->head.referencesSize; i++) {
        UA_Byte refTypeIndex = node->head.references[i].referenceTypeIndex;
        if((refTypeIndex == UA_REFERENCETYPEINDEX_HASEVENTSOURCE ||
            isNodeInTree_singleRef(server, UA_NODESTORE_GETREFERENCETYPEID(server, refTypeIndex),
                                   &hasEventSourceId, UA_REFERENCETYPEINDEX_HASSUBTYPE)) &&
           (node->head.references[i].isInverse == true)) {
            UA_NODESTORE_RELEASE(server, node);
            return true;
        }
    }
    UA_NODESTORE_RELEASE(server, node);
    return false;
}

struct UA_SetupConditionContext
{
    UA_Server *server;
    const UA_NodeId *conditionInstance;
    const void* conditionSetupProperties;
};

static UA_StatusCode recurseConditionTypeInstanceSetup (UA_Server *server, const struct UA_SetupConditionContext *ctx, const UA_Node *conditionTypeNode);

static void *
setupConditionInstanceSubtypeOfCallback(void *context, UA_ReferenceTarget *t) {
    if (!UA_NodePointer_isLocal(t->targetId)) return NULL;
    struct UA_SetupConditionContext *ctx = (struct UA_SetupConditionContext *) context;
    const UA_Node *node = UA_NODESTORE_GETFROMREF (ctx->server, t->targetId);
    void *ret = recurseConditionTypeInstanceSetup (ctx->server, ctx, node) == UA_STATUSCODE_GOOD ? (void*)0x1 : NULL;
    UA_NODESTORE_RELEASE(ctx->server, node);
    return ret;
}

/**
 * Recurse upwards through the conditionType subtypes until we reach the base condition type.
 * Then call each of the conditions setup functions in order
 */
static UA_StatusCode recurseConditionTypeInstanceSetup (UA_Server *server, const struct UA_SetupConditionContext *ctx, const UA_Node *conditionTypeNode)
{
    if (!conditionTypeNode) return UA_STATUSCODE_BADINTERNALERROR;
    if (conditionTypeNode->head.nodeClass != UA_NODECLASS_OBJECTTYPE) return UA_STATUSCODE_BADINTERNALERROR;
    const UA_NodeId conditionType = UA_NODEID_NUMERIC(0, UA_NS0ID_CONDITIONTYPE);
    if (UA_NodeId_equal(&conditionTypeNode->head.nodeId, &conditionType)) return UA_STATUSCODE_GOOD;
    for (size_t i = 0; i < conditionTypeNode->head.referencesSize; i++) {
        UA_NodeReferenceKind *rk = &conditionTypeNode->head.references[i];
        UA_Boolean isSubtypeOf = rk->referenceTypeIndex == UA_REFERENCETYPEINDEX_HASSUBTYPE && rk->isInverse == true;
        if(!isSubtypeOf) continue;

        const void *success = UA_NodeReferenceKind_iterate (rk, setupConditionInstanceSubtypeOfCallback, (void *) (uintptr_t) ctx);
        if (!success) return UA_STATUSCODE_BAD;
    }
    UA_ConditionTypeSetupNodesFn setupFn = ((const UA_ObjectTypeNode *) conditionTypeNode)->_conditionNodeSetupFn;
    UA_StatusCode retval = UA_STATUSCODE_GOOD;
    if (!setupFn) return retval;
    //call metadata constructor methods
    return setupFn (server, ctx->conditionInstance, ctx->conditionSetupProperties);
}


static UA_StatusCode
setupConditionInstance (UA_Server *server, const UA_NodeId *conditionId, const UA_NodeId *conditionType, const UA_ConditionProperties *properties, const void *conditionSetupProperties)
{
    UA_StatusCode retval = setupConditionNodes (server, conditionId, conditionType, properties);
    if (retval != UA_STATUSCODE_GOOD) return retval;
    const UA_Node* node = UA_NODESTORE_GET (server, conditionType);
    struct UA_SetupConditionContext ctx = {
        .server = server,
        .conditionInstance = conditionId,
        .conditionSetupProperties = conditionSetupProperties
    };
    retval = recurseConditionTypeInstanceSetup (server, &ctx, node);
    UA_NODESTORE_RELEASE(server, node);
    return retval;
}

static inline UA_Condition *getCondition (UA_Server *server, const UA_NodeId *conditionId)
{
    UA_ConditionBranch dummy;
    dummy.id = *conditionId;
    dummy.idHash = UA_NodeId_hash(conditionId);
    const UA_ConditionBranch *dummy_ptr = &dummy;
    return ZIP_FIND(UA_ConditionTree, &server->conditions, &dummy_ptr);
}

static inline UA_ConditionBranch *getConditionBranch (UA_Server *server, const UA_NodeId *branchId)
{
    UA_ConditionBranch dummy;
    dummy.id = *branchId;
    dummy.idHash = UA_NodeId_hash(branchId);
    return ZIP_FIND(UA_ConditionBranchTree, &server->conditionBranches, &dummy);
}

static UA_StatusCode removeConditionBranch (UA_Server *server, UA_ConditionBranch *branch)
{
    UA_StatusCode ret = deleteNode(server, branch->id, true);
    ZIP_REMOVE(UA_ConditionBranchTree, &server->conditionBranches, branch);
    UA_ConditionBranch_delete(branch);
    return ret;
}

static UA_StatusCode removeCondition (UA_Server *server, UA_Condition *condition)
{
    UA_StatusCode ret = UA_STATUSCODE_GOOD;
    condition->mainBranch = NULL;
    UA_ConditionBranch *branch = NULL;
    UA_ConditionBranch *tmp= NULL;
    LIST_FOREACH_SAFE (branch, &condition->branches, listEntry, tmp)
    {
        ret |= removeConditionBranch (server, branch);
    }
    ZIP_REMOVE(UA_ConditionTree, &server->conditions ,condition);
    if (condition->unshelveCallbackId) removeCallback(server, condition->unshelveCallbackId);
    if (condition->onDelayCallbackId) removeCallback (server, condition->onDelayCallbackId);
    if (condition->offDelayCallbackId) removeCallback (server, condition->offDelayCallbackId);
    UA_ConditionEventInfo_delete(condition->_delayCallbackInfo);
    if (condition->reAlarmCallbackId) removeCallback (server, condition->reAlarmCallbackId);
    UA_Condition_delete (condition);
    return ret;
}

static UA_StatusCode
newConditionBranchEntry (
    UA_Server* server,
    const UA_NodeId *branchId,
    const UA_ByteString *lastEventId,
    UA_Condition *condition,
    UA_Boolean isMainBranch
)
{
    /*make sure entry doesn't exist*/
    if (getConditionBranch(server, branchId))
    {
        return UA_STATUSCODE_BADNODEIDEXISTS;
    }
    if (isMainBranch && condition->mainBranch) return UA_STATUSCODE_BADINTERNALERROR;

    UA_StatusCode status = UA_STATUSCODE_GOOD;
    UA_ConditionBranch *branch = UA_ConditionBranch_new();
    status = UA_NodeId_copy (branchId, (UA_NodeId *) &branch->id);
    if (status != UA_STATUSCODE_GOOD) goto fail;
    branch->idHash = UA_NodeId_hash(&branch->id);
    status = UA_ByteString_copy (lastEventId, &branch->eventId);
    if (status != UA_STATUSCODE_GOOD) goto fail;
    branch->condition = condition;
    branch->isMainBranch = isMainBranch;
    ZIP_INSERT (UA_ConditionBranchTree, &server->conditionBranches, branch);
    //add the condition branch to the conditions branch list
    LIST_INSERT_HEAD(&condition->branches, branch, listEntry);
    if (branch->isMainBranch) condition->mainBranch = branch;
    else
        UA_ConditionBranch_triggerEvent(branch, server, NULL);

    return UA_STATUSCODE_GOOD;
fail:
    UA_ConditionBranch_delete(branch);
    return status;
}

static UA_StatusCode
newConditionEntry (UA_Server *server, const UA_NodeId *conditionNodeId,
                   const UA_NodeId *conditionSourceNodeId, UA_ConditionInputFns inputFns,
                   UA_ConditionEvaluateFn evaluateFn, UA_Condition **out)
{
    /*make sure entry doesn't exist*/
    if (getCondition(server, conditionNodeId))
    {
        return UA_STATUSCODE_BADNODEIDEXISTS;
=======
static UA_StatusCode
condition_oneShotShelveStart (UA_Server *server, UA_Condition *condition)
{
    UA_Condition_removeUnshelveCallback(condition, server);
    UA_Duration maxTimeShelved;
    UA_StatusCode getMaxTimeStatus = UA_Condition_State_getMaxTimeShelved(condition, server, &maxTimeShelved);
    UA_StatusCode status = UA_Condition_State_setShelvingStateOneShot(
        condition,
        server,
        getMaxTimeStatus == UA_STATUSCODE_GOOD ? &maxTimeShelved : NULL
    );
    if (status != UA_STATUSCODE_GOOD) return status;
    if (getMaxTimeStatus == UA_STATUSCODE_GOOD)
    {
        status = createUnshelveTimedCallback(server, condition, maxTimeShelved);
        if (status != UA_STATUSCODE_GOOD) return status;
    }
    return UA_STATUSCODE_GOOD;
}

static UA_StatusCode
condition_oneShotStateInactive (UA_Server *server, UA_Condition *condition)
{
    UA_Condition_removeUnshelveCallback(condition, server);
    return UA_Condition_State_setShelvingStateOneShot(
        condition,
        server,
        NULL
    );
}

static UA_StatusCode
condition_oneShotShelve (UA_Server *server, UA_Condition *condition, const UA_LocalizedText *comment)
{
    if (UA_Condition_State_isOneShotShelved(condition, server)) return UA_STATUSCODE_BADCONDITIONALREADYSHELVED;
    UA_StatusCode status = UA_Condition_State_Active(condition, server) ?
        condition_oneShotShelveStart(server, condition) : condition_oneShotStateInactive(server, condition);
    if (status != UA_STATUSCODE_GOOD) return status;
    UA_ConditionEventInfo info = {
        .message = UA_LOCALIZEDTEXT(LOCALE, ONESHOTSHELVE_MESSAGE)
    };
    if (comment) conditionBranch_addComment(server, condition->mainBranch, comment);
    return UA_ConditionBranch_triggerEvent(condition->mainBranch, server, &info);
}

static void removeCondition (UA_Server *server, UA_Condition *condition);

static void *deleteConditionsWrapper (void *ctx, UA_Condition *condition)
{
    UA_Server *server = (UA_Server*) ctx;
    removeCondition(server, condition);
    return NULL;
}

void
UA_ConditionList_delete(UA_Server *server) {
    UA_LOCK_ASSERT(&server->serviceMutex, 1);

    ZIP_ITER (UA_ConditionTree, &server->conditions, deleteConditionsWrapper, server);
    /* Free memory allocated for RefreshEvents NodeIds */
    UA_NodeId_clear(&server->refreshEvents[REFRESHEVENT_START_IDX]);
    UA_NodeId_clear(&server->refreshEvents[REFRESHEVENT_END_IDX]);
}

/* Check whether the Condition Source Node has "EventSource" or one of its
 * subtypes inverse reference. */
static UA_Boolean
doesHasEventSourceReferenceExist(UA_Server *server, const UA_NodeId nodeToCheck) {
    UA_LOCK_ASSERT(&server->serviceMutex, 1);

    UA_NodeId hasEventSourceId = UA_NODEID_NUMERIC(0, UA_NS0ID_HASEVENTSOURCE);
    const UA_Node* node = UA_NODESTORE_GET(server, &nodeToCheck);
    if(!node)
        return false;
    for(size_t i = 0; i < node->head.referencesSize; i++) {
        UA_Byte refTypeIndex = node->head.references[i].referenceTypeIndex;
        if((refTypeIndex == UA_REFERENCETYPEINDEX_HASEVENTSOURCE ||
            isNodeInTree_singleRef(server, UA_NODESTORE_GETREFERENCETYPEID(server, refTypeIndex),
                                   &hasEventSourceId, UA_REFERENCETYPEINDEX_HASSUBTYPE)) &&
           (node->head.references[i].isInverse == true)) {
            UA_NODESTORE_RELEASE(server, node);
            return true;
        }
    }
    UA_NODESTORE_RELEASE(server, node);
    return false;
}

struct UA_SetupConditionContext
{
    UA_Server *server;
    const UA_NodeId *conditionInstance;
    const void* conditionSetupProperties;
};

static UA_StatusCode recurseConditionTypeInstanceSetup (UA_Server *server, const struct UA_SetupConditionContext *ctx, const UA_Node *conditionTypeNode);

static void *
setupConditionInstanceSubtypeOfCallback(void *context, UA_ReferenceTarget *t) {
    if (!UA_NodePointer_isLocal(t->targetId)) return NULL;
    struct UA_SetupConditionContext *ctx = (struct UA_SetupConditionContext *) context;
    const UA_Node *node = UA_NODESTORE_GETFROMREF (ctx->server, t->targetId);
    return recurseConditionTypeInstanceSetup (ctx->server, ctx, node) == UA_STATUSCODE_GOOD ? (void*)0x1 : NULL;
}

/**
 * Recurse upwards through the conditionType subtypes until we reach the base condition type.
 * Then call each of the conditions setup functions in order
 */
static UA_StatusCode recurseConditionTypeInstanceSetup (UA_Server *server, const struct UA_SetupConditionContext *ctx, const UA_Node *conditionTypeNode)
{
    if (!conditionTypeNode) return UA_STATUSCODE_BADINTERNALERROR;
    if (conditionTypeNode->head.nodeClass != UA_NODECLASS_OBJECTTYPE) return UA_STATUSCODE_BADINTERNALERROR;
    const UA_NodeId conditionType = UA_NODEID_NUMERIC(0, UA_NS0ID_CONDITIONTYPE);
    if (UA_NodeId_equal(&conditionTypeNode->head.nodeId, &conditionType)) return UA_STATUSCODE_GOOD;
    for (size_t i = 0; i < conditionTypeNode->head.referencesSize; i++) {
        UA_NodeReferenceKind *rk = &conditionTypeNode->head.references[i];
        UA_Boolean isSubtypeOf = rk->referenceTypeIndex == UA_REFERENCETYPEINDEX_HASSUBTYPE && rk->isInverse == true;
        if(!isSubtypeOf) continue;

        const void *success = UA_NodeReferenceKind_iterate (rk, setupConditionInstanceSubtypeOfCallback, (void *) (uintptr_t) ctx);
        if (!success) return UA_STATUSCODE_BAD;
>>>>>>> 6454199e
    }
    UA_ConditionTypeSetupNodesFn setupFn = ((const UA_ObjectTypeNode *) conditionTypeNode)->_conditionNodeSetupFn;
    UA_StatusCode retval = UA_STATUSCODE_GOOD;
    if (!setupFn) return retval;
    //call metadata constructor methods
    return setupFn (server, ctx->conditionInstance, ctx->conditionSetupProperties);
}

<<<<<<< HEAD
    UA_StatusCode status = UA_STATUSCODE_GOOD;
    UA_Condition *condition = UA_Condition_new();
    status = UA_NodeId_copy (conditionSourceNodeId, (UA_NodeId *) &condition->sourceId);
    if (status != UA_STATUSCODE_GOOD) goto fail;
    condition->evaluateFn = evaluateFn;
    condition->inputFns = inputFns;
    ZIP_INSERT (UA_ConditionTree, &server->conditions, condition);
    *out = condition;
    return UA_STATUSCODE_GOOD;
fail:
    UA_Condition_delete(condition);
    return status;
}

static UA_StatusCode
newConditionInstanceEntry (UA_Server *server, const UA_NodeId *conditionNodeId, const UA_NodeId *conditionSourceNodeId,
                           UA_ConditionInputFns inputFns, UA_ConditionEvaluateFn evaluateFn)
{
    UA_Condition *condition = NULL;
    UA_StatusCode status = newConditionEntry(server, conditionNodeId, conditionSourceNodeId, inputFns, evaluateFn, &condition);
    if (status != UA_STATUSCODE_GOOD) return status;
    /*Could just pass this out of newConditionEntry*/
    if (!condition) return UA_STATUSCODE_BADINTERNALERROR;
    status = newConditionBranchEntry(server, conditionNodeId, &UA_BYTESTRING_NULL, condition, true);
    if (status != UA_STATUSCODE_GOOD)
    {
        removeCondition(server, condition);
    }
    return status;
}

static UA_StatusCode
addCondition_finish(
    UA_Server *server,
    const UA_NodeId conditionId,
    const UA_NodeId *conditionType,
    const UA_ConditionProperties *conditionProperties,
    UA_ConditionInputFns inputFns,
    UA_ConditionEvaluateFn evaluateFn,
    const void *conditionSetupProperties
) {
    UA_LOCK_ASSERT(&server->serviceMutex, 1);

    UA_StatusCode retval = addNode_finish(server, &server->adminSession, &conditionId);
    CONDITION_ASSERT_RETURN_RETVAL(retval, "Finish node failed",);

    /* Make sure the ConditionSource has HasEventSource or one of its SubTypes ReferenceType */
    UA_NodeId serverObject = UA_NODEID_NUMERIC(0, UA_NS0ID_SERVER);
    if(!doesHasEventSourceReferenceExist(server, conditionProperties->source) &&
       !UA_NodeId_equal(&serverObject, &conditionProperties->source)) {
         UA_NodeId hasHasEventSourceId = UA_NODEID_NUMERIC(0, UA_NS0ID_HASEVENTSOURCE);
         retval = addRef(server, serverObject, hasHasEventSourceId, conditionProperties->source, true);
          CONDITION_ASSERT_RETURN_RETVAL(retval, "Creating HasHasEventSource Reference "
                                         "to the Server Object failed",);
    }

    /* create HasCondition Reference (HasCondition should be forward from the
     * ConditionSourceNode to the Condition. else, HasCondition should be
     * forward from the ConditionSourceNode to the ConditionType Node) */
    UA_NodeId hasCondition = UA_NODEID_NUMERIC(0, UA_NS0ID_HASCONDITION);
    if(!UA_NodeId_isNull(&conditionProperties->hierarchialReferenceType)) {
        /* Create hierarchical Reference to ConditionSource to expose the
         * ConditionNode in Address Space */
        // only Check hierarchialReferenceType
        retval = addRef(server, conditionProperties->source, conditionProperties->hierarchialReferenceType, conditionId, true);
        CONDITION_ASSERT_RETURN_RETVAL(retval, "Creating hierarchical Reference to "
                                       "ConditionSource failed",);

        retval = addRef(server, conditionProperties->source, hasCondition, conditionId, true);
        CONDITION_ASSERT_RETURN_RETVAL(retval, "Creating HasCondition Reference failed",);
    } else {
        retval = addRef(server, conditionProperties->source, hasCondition, *conditionType, true);
        if(retval != UA_STATUSCODE_BADDUPLICATEREFERENCENOTALLOWED)
            CONDITION_ASSERT_RETURN_RETVAL(retval, "Creating HasCondition Reference failed",);
    }

    retval = setupConditionInstance (server, &conditionId, conditionType, conditionProperties, conditionSetupProperties);
    CONDITION_ASSERT_RETURN_RETVAL(retval, "Setup Condition failed",);
    return newConditionInstanceEntry (server, &conditionId, &conditionProperties->source, inputFns, evaluateFn);
}

static UA_StatusCode
addCondition_begin(UA_Server *server, const UA_NodeId conditionId,
                   const UA_NodeId conditionType,
                   const UA_QualifiedName conditionName, UA_NodeId *outNodeId) {
    if(!outNodeId) {
        UA_LOG_ERROR(server->config.logging, UA_LOGCATEGORY_USERLAND,
                     "outNodeId cannot be NULL!");
        return UA_STATUSCODE_BADINVALIDARGUMENT;
    }

    /* Make sure the conditionType is a Subtype of ConditionType */
    UA_NodeId conditionTypeId = UA_NODEID_NUMERIC(0, UA_NS0ID_CONDITIONTYPE);
    UA_LOCK(&server->serviceMutex);
    UA_Boolean found = isNodeInTree_singleRef(server, &conditionType, &conditionTypeId,
                                              UA_REFERENCETYPEINDEX_HASSUBTYPE);
    UA_UNLOCK(&server->serviceMutex);
    if(!found) {
        UA_LOG_ERROR(server->config.logging, UA_LOGCATEGORY_USERLAND,
                     "Condition Type must be a subtype of ConditionType!");
        return UA_STATUSCODE_BADNOMATCH;
    }

    /* Create an ObjectNode which represents the condition */
    UA_ObjectAttributes oAttr = UA_ObjectAttributes_default;
    oAttr.displayName.locale = UA_STRING("en");
    oAttr.displayName.text = conditionName.name;
    UA_StatusCode retval =
        UA_Server_addNode_begin(server, UA_NODECLASS_OBJECT, conditionId,
                                UA_NODEID_NULL, UA_NODEID_NULL, conditionName,
                                conditionType, &oAttr, &UA_TYPES[UA_TYPES_OBJECTATTRIBUTES],
                                NULL, outNodeId);
    CONDITION_ASSERT_RETURN_RETVAL(retval, "Adding Condition failed", );
=======

static UA_StatusCode
setupConditionInstance (UA_Server *server, const UA_NodeId *conditionId, const UA_NodeId *conditionType, const UA_ConditionProperties *properties, const void *conditionSetupProperties)
{
    UA_StatusCode retval = setupConditionNodes (server, conditionId, conditionType, properties);
    if (retval != UA_STATUSCODE_GOOD) return retval;
    const UA_Node* node = UA_NODESTORE_GET (server, conditionType);
    struct UA_SetupConditionContext ctx = {
        .server = server,
        .conditionInstance = conditionId,
        .conditionSetupProperties = conditionSetupProperties
    };
    return recurseConditionTypeInstanceSetup (server, &ctx, node);
}

static inline UA_Condition *getCondition (UA_Server *server, const UA_NodeId *conditionId)
{
    UA_ConditionBranch dummy;
    dummy.id = *conditionId;
    dummy.idHash = UA_NodeId_hash(conditionId);
    const UA_ConditionBranch *dummy_ptr = &dummy;
    return ZIP_FIND(UA_ConditionTree, &server->conditions, &dummy_ptr);
}

static inline UA_ConditionBranch *getConditionBranch (UA_Server *server, const UA_NodeId *branchId)
{
    UA_ConditionBranch dummy;
    dummy.id = *branchId;
    dummy.idHash = UA_NodeId_hash(branchId);
    return ZIP_FIND(UA_ConditionBranchTree, &server->conditionBranches, &dummy);
}

static void removeConditionBranch (UA_Server *server, UA_ConditionBranch *branch)
{
    ZIP_REMOVE(UA_ConditionBranchTree, &server->conditionBranches, branch);
    UA_ConditionBranch_delete(branch);
}

static void removeCondition (UA_Server *server, UA_Condition *condition)
{
    UA_ConditionBranch *branch = NULL;
    LIST_FOREACH (branch, &condition->branches, listEntry)
    {
        removeConditionBranch (server, branch);
    }

    ZIP_REMOVE(UA_ConditionTree, &server->conditions ,condition);
    if (condition->onDelayCallbackId) removeCallback (server, condition->onDelayCallbackId);
    if (condition->offDelayCallbackId) removeCallback (server, condition->offDelayCallbackId);
    UA_ConditionEventInfo_delete(condition->_delayCallbackInfo);
    if (condition->reAlarmCallbackId) removeCallback (server, condition->reAlarmCallbackId);
    UA_Condition_delete (condition);
}

static UA_StatusCode
newConditionBranchEntry (
    UA_Server* server,
    const UA_NodeId *branchId,
    const UA_ByteString *lastEventId,
    UA_Condition *condition,
    UA_Boolean isMainBranch
)
{
    /*make sure entry doesn't exist*/
    if (getConditionBranch(server, branchId))
    {
        return UA_STATUSCODE_BADNODEIDEXISTS;
    }
    if (isMainBranch && condition->mainBranch) return UA_STATUSCODE_BADINTERNALERROR;

    UA_StatusCode status = UA_STATUSCODE_GOOD;
    UA_ConditionBranch *branch = UA_ConditionBranch_new();
    status = UA_NodeId_copy (branchId, (UA_NodeId *) &branch->id);
    if (status != UA_STATUSCODE_GOOD) goto fail;
    branch->idHash = UA_NodeId_hash(&branch->id);
    status = UA_ByteString_copy (lastEventId, &branch->eventId);
    if (status != UA_STATUSCODE_GOOD) goto fail;
    branch->condition = condition;
    branch->isMainBranch = isMainBranch;
    ZIP_INSERT (UA_ConditionBranchTree, &server->conditionBranches, branch);
    //add the condition branch to the conditions branch list
    LIST_INSERT_HEAD(&condition->branches, branch, listEntry);
    if (branch->isMainBranch) condition->mainBranch = branch;
    else
        UA_ConditionBranch_triggerEvent(branch, server, NULL);

>>>>>>> 6454199e
    return UA_STATUSCODE_GOOD;
fail:
    UA_ConditionBranch_delete(branch);
    return status;
}

<<<<<<< HEAD
/* Create condition instance. The function checks first whether the passed
 * conditionType is a subType of ConditionType. Then checks whether the
 * condition source has HasEventSource reference to its parent. If not, a
 * HasEventSource reference will be created between condition source and server
 * object. To expose the condition in address space, a hierarchical
 * ReferenceType should be passed to create the reference to condition source.
 * Otherwise, UA_NODEID_NULL should be passed to make the condition unexposed. */
UA_StatusCode
__UA_Server_createCondition(UA_Server *server,
                          const UA_NodeId conditionId,
                          const UA_NodeId conditionType,
                          const UA_ConditionProperties *conditionProperties,
                          UA_ConditionInputFns inputFns,
                          UA_ConditionEvaluateFn evaluateFn,
                          const void *conditionSetupProperties,
                          UA_NodeId *outNodeId) {
    if(!outNodeId) {
        UA_LOG_ERROR(server->config.logging, UA_LOGCATEGORY_USERLAND,
                     "outNodeId cannot be NULL!");
        return UA_STATUSCODE_BADINVALIDARGUMENT;
    }

    UA_StatusCode retval = addCondition_begin(server, conditionId, conditionType,
                                              conditionProperties->name, outNodeId);
    if(retval != UA_STATUSCODE_GOOD)
        return retval;

    UA_LOCK(&server->serviceMutex);
    retval = addCondition_finish(server, *outNodeId, &conditionType, conditionProperties,
                                 inputFns, evaluateFn, conditionSetupProperties);
    UA_UNLOCK(&server->serviceMutex);
    return retval;
}

UA_StatusCode
UA_Server_deleteCondition(UA_Server *server, const UA_NodeId conditionId)
{
    UA_LOCK(&server->serviceMutex);
    UA_Condition *cond = getCondition(server, &conditionId);
    if (!cond)
    {
        UA_UNLOCK(&server->serviceMutex);
        return UA_STATUSCODE_BADNODEIDUNKNOWN;
    }
    UA_StatusCode ret = removeCondition(server, cond);
    UA_UNLOCK(&server->serviceMutex);
    return ret;
}

UA_StatusCode
UA_Server_Condition_setOnAckedCallback(UA_Server *server, UA_NodeId conditionId, UA_ConditionCallbackFn onAckedFn)
{
    UA_LOCK(&server->serviceMutex);
    UA_Condition *cond = getCondition(server, &conditionId);
    if (!cond)
    {
        UA_UNLOCK(&server->serviceMutex);
        return UA_STATUSCODE_BADNODEIDUNKNOWN;
    }
    cond->userCallbacks.onAcked = onAckedFn;
    UA_UNLOCK(&server->serviceMutex);
    return UA_STATUSCODE_GOOD;
}

UA_StatusCode
UA_Server_Condition_setOnConfirmedCallback(UA_Server *server, UA_NodeId conditionId, UA_ConditionCallbackFn onConfirmedFn)
{
    UA_LOCK(&server->serviceMutex);
    UA_Condition *cond = getCondition(server, &conditionId);
    if (!cond)
    {
        UA_UNLOCK(&server->serviceMutex);
        return UA_STATUSCODE_BADNODEIDUNKNOWN;
=======
static UA_StatusCode
newConditionEntry (UA_Server *server, const UA_NodeId *conditionNodeId,
                   const UA_NodeId *conditionSourceNodeId, UA_ConditionInputFns inputFns,
                   UA_ConditionEvaluateFn evaluateFn, UA_Condition **out)
{
    /*make sure entry doesn't exist*/
    if (getCondition(server, conditionNodeId))
    {
        return UA_STATUSCODE_BADNODEIDEXISTS;
    }

    UA_StatusCode status = UA_STATUSCODE_GOOD;
    UA_Condition *condition = UA_Condition_new();
    status = UA_NodeId_copy (conditionSourceNodeId, (UA_NodeId *) &condition->sourceId);
    if (status != UA_STATUSCODE_GOOD) goto fail;
    condition->evaluateFn = evaluateFn;
    condition->inputFns = inputFns;
    ZIP_INSERT (UA_ConditionTree, &server->conditions, condition);
    *out = condition;
    return UA_STATUSCODE_GOOD;
fail:
    UA_Condition_delete(condition);
    return status;
}

static UA_StatusCode
newConditionInstanceEntry (UA_Server *server, const UA_NodeId *conditionNodeId, const UA_NodeId *conditionSourceNodeId,
                           UA_ConditionInputFns inputFns, UA_ConditionEvaluateFn evaluateFn)
{
    UA_Condition *condition = NULL;
    UA_StatusCode status = newConditionEntry(server, conditionNodeId, conditionSourceNodeId, inputFns, evaluateFn, &condition);
    if (status != UA_STATUSCODE_GOOD) return status;
    /*Could just pass this out of newConditionEntry*/
    if (!condition) return UA_STATUSCODE_BADINTERNALERROR;
    status = newConditionBranchEntry(server, conditionNodeId, &UA_BYTESTRING_NULL, condition, true);
    if (status != UA_STATUSCODE_GOOD)
    {
        removeCondition(server, condition);
    }
    return status;
}

static UA_StatusCode
addCondition_finish(
    UA_Server *server,
    const UA_NodeId conditionId,
    const UA_NodeId *conditionType,
    const UA_ConditionProperties *conditionProperties,
    UA_ConditionInputFns inputFns,
    UA_ConditionEvaluateFn evaluateFn,
    const void *conditionSetupProperties
) {
    UA_LOCK_ASSERT(&server->serviceMutex, 1);

    UA_StatusCode retval = addNode_finish(server, &server->adminSession, &conditionId);
    CONDITION_ASSERT_RETURN_RETVAL(retval, "Finish node failed",);

    /* Make sure the ConditionSource has HasEventSource or one of its SubTypes ReferenceType */
    UA_NodeId serverObject = UA_NODEID_NUMERIC(0, UA_NS0ID_SERVER);
    if(!doesHasEventSourceReferenceExist(server, conditionProperties->source) &&
       !UA_NodeId_equal(&serverObject, &conditionProperties->source)) {
         UA_NodeId hasHasEventSourceId = UA_NODEID_NUMERIC(0, UA_NS0ID_HASEVENTSOURCE);
         retval = addRef(server, serverObject, hasHasEventSourceId, conditionProperties->source, true);
          CONDITION_ASSERT_RETURN_RETVAL(retval, "Creating HasHasEventSource Reference "
                                         "to the Server Object failed",);
>>>>>>> 6454199e
    }
    cond->userCallbacks.onConfirmed = onConfirmedFn;
    UA_UNLOCK(&server->serviceMutex);
    return UA_STATUSCODE_GOOD;
}

<<<<<<< HEAD
UA_StatusCode
UA_Server_Condition_setContext(UA_Server *server, UA_NodeId conditionId, void *conditionContext)
{
    UA_LOCK(&server->serviceMutex);
    UA_Condition *cond = getCondition(server, &conditionId);
    if (!cond)
    {
        UA_UNLOCK(&server->serviceMutex);
        return UA_STATUSCODE_BADNODEIDUNKNOWN;
    }
    cond->context = conditionContext;
    UA_UNLOCK(&server->serviceMutex);
    return UA_STATUSCODE_GOOD;
}

UA_StatusCode
UA_Server_Condition_getContext(UA_Server *server, UA_NodeId conditionId, void **conditionContext)
{
    UA_LOCK(&server->serviceMutex);
    UA_Condition *cond = getCondition(server, &conditionId);
    if (!cond)
    {
        UA_UNLOCK(&server->serviceMutex);
        return UA_STATUSCODE_BADNODEIDUNKNOWN;
    }
    *conditionContext = cond->context;
    UA_UNLOCK(&server->serviceMutex);
    return UA_STATUSCODE_GOOD;
}

static UA_StatusCode UA_ConditionBranch_createBranch (UA_ConditionBranch *branch, UA_Server *server)
{
    UA_NodeId sourceId;
    UA_NodeId_init (&sourceId);
    UA_ByteString lastEventId;
    UA_ByteString_init (&lastEventId);

    UA_NodeId conditionType = getTypeDefinitionId (server, &branch->id);
    if (UA_NodeId_isNull(&conditionType)) return UA_STATUSCODE_BADINTERNALERROR;
    conditionType = UA_NODEID_NUMERIC(0, UA_NS0ID_CONDITIONTYPE);

    UA_ObjectAttributes oa = UA_ObjectAttributes_default;
    oa.displayName = UA_LOCALIZEDTEXT("en", "ConditionBranch");
    const UA_QualifiedName qn = STATIC_QN("ConditionBranch");
    UA_NodeId branchId;
    UA_StatusCode retval = addNode_begin (server, UA_NODECLASS_OBJECT, UA_NODEID_NULL,
                                          UA_NODEID_NULL, UA_NODEID_NULL, qn, conditionType, &oa, &UA_TYPES[UA_TYPES_OBJECTATTRIBUTES],
                                          NULL,
                                          &branchId
    );
    CONDITION_ASSERT_GOTOLABEL(retval,"Adding ConditionBranch failed", fail);

    /* Copy the state of the condition */
    retval = copyAllChildren (server, &server->adminSession, &branch->id, &branchId);
    CONDITION_ASSERT_GOTOLABEL(retval, "Copying Condition State failed", fail);

    /* Update branchId property */
    UA_Variant value;
    UA_Variant_setScalar(&value, (void*)(uintptr_t) &branchId, &UA_TYPES[UA_TYPES_NODEID]);
    retval = setConditionField(server, branchId, &value,
                               UA_QUALIFIEDNAME(0,CONDITION_FIELD_BRANCHID));
    CONDITION_ASSERT_GOTOLABEL(retval, "Set BranchId Field failed", fail);

    retval = newConditionBranchEntry (server, &branchId, &branch->eventId, branch->condition, false);
    UA_ByteString_clear(&lastEventId);
    CONDITION_ASSERT_GOTOLABEL(retval, "Creating ConditionBranch entry failed", fail);
    return UA_STATUSCODE_GOOD;
fail:
    UA_ByteString_clear(&lastEventId);
    deleteNode(server, branchId, true);
    return retval;
}

static UA_StatusCode
addOptionalVariableField(UA_Server *server, const UA_NodeId *originCondition,
                         const UA_QualifiedName *fieldName,
                         const UA_VariableNode *optionalVariableFieldNode,
                         UA_NodeId *outOptionalVariable) {
    UA_LOCK_ASSERT(&server->serviceMutex, 1);

    UA_VariableAttributes vAttr = UA_VariableAttributes_default;
    vAttr.valueRank = optionalVariableFieldNode->valueRank;
    vAttr.displayName = UA_Session_getNodeDisplayName(&server->adminSession,
                                                      &optionalVariableFieldNode->head);
    vAttr.dataType = optionalVariableFieldNode->dataType;

    /* Get typedefintion */
    const UA_Node *type = getNodeType(server, &optionalVariableFieldNode->head);
    if(!type) {
        UA_LOG_WARNING(server->config.logging, UA_LOGCATEGORY_USERLAND,
                       "Invalid VariableType. StatusCode %s",
                       UA_StatusCode_name(UA_STATUSCODE_BADTYPEDEFINITIONINVALID));
        return UA_STATUSCODE_BADTYPEDEFINITIONINVALID;
    }

    /* Set referenceType to parent */
    UA_NodeId referenceToParent;
    UA_NodeId propertyTypeNodeId = UA_NODEID_NUMERIC(0, UA_NS0ID_PROPERTYTYPE);
    if(UA_NodeId_equal(&type->head.nodeId, &propertyTypeNodeId))
        referenceToParent = UA_NODEID_NUMERIC(0, UA_NS0ID_HASPROPERTY);
    else
        referenceToParent = UA_NODEID_NUMERIC(0, UA_NS0ID_HASCOMPONENT);

    /* Set a random unused NodeId with specified Namespace Index*/
    UA_NodeId optionalVariable = {originCondition->namespaceIndex, UA_NODEIDTYPE_NUMERIC, {0}};
    UA_StatusCode retval =
        addNode(server, UA_NODECLASS_VARIABLE, optionalVariable,
                *originCondition, referenceToParent, *fieldName,
                type->head.nodeId, &vAttr, &UA_TYPES[UA_TYPES_VARIABLEATTRIBUTES],
                NULL, outOptionalVariable);
    UA_NODESTORE_RELEASE(server, type);
    return retval;
}

static UA_StatusCode
addOptionalObjectField(UA_Server *server, const UA_NodeId *originCondition,
                       const UA_QualifiedName* fieldName,
                       const UA_ObjectNode *optionalObjectFieldNode,
                       UA_NodeId *outOptionalObject) {
    UA_LOCK_ASSERT(&server->serviceMutex, 1);

    UA_ObjectAttributes oAttr = UA_ObjectAttributes_default;
    oAttr.displayName = UA_Session_getNodeDisplayName(&server->adminSession,
                                                      &optionalObjectFieldNode->head);

    /* Get typedefintion */
    const UA_Node *type = getNodeType(server, &optionalObjectFieldNode->head);
    if(!type) {
        UA_LOG_WARNING(server->config.logging, UA_LOGCATEGORY_USERLAND,
                       "Invalid ObjectType. StatusCode %s",
                       UA_StatusCode_name(UA_STATUSCODE_BADTYPEDEFINITIONINVALID));
        return UA_STATUSCODE_BADTYPEDEFINITIONINVALID;
    }

    /* Set referenceType to parent */
    UA_NodeId referenceToParent;
    UA_NodeId propertyTypeNodeId = UA_NODEID_NUMERIC(0, UA_NS0ID_PROPERTYTYPE);
    if(UA_NodeId_equal(&type->head.nodeId, &propertyTypeNodeId))
        referenceToParent = UA_NODEID_NUMERIC(0, UA_NS0ID_HASPROPERTY);
    else
        referenceToParent = UA_NODEID_NUMERIC(0, UA_NS0ID_HASCOMPONENT);

    UA_NodeId optionalObject = {originCondition->namespaceIndex, UA_NODEIDTYPE_NUMERIC, {0}};
    UA_StatusCode retval = addNode(server, UA_NODECLASS_OBJECT, optionalObject,
                                   *originCondition, referenceToParent, *fieldName,
                                   type->head.nodeId, &oAttr, &UA_TYPES[UA_TYPES_OBJECTATTRIBUTES],
                                   NULL, outOptionalObject);
    UA_NODESTORE_RELEASE(server, type);
    return retval;
}

static UA_StatusCode
addOptionalMethodField(UA_Server *server, const UA_NodeId *origin,
                       const UA_QualifiedName* fieldName,
                       const UA_MethodNode* optionalMethodFieldNode,
                       UA_NodeId *outOptionalObject) {
    UA_LOCK_ASSERT(&server->serviceMutex, 1);

    UA_NodeId hasComponent = UA_NODEID_NUMERIC(0, UA_NS0ID_HASCOMPONENT);
    return addRef(server, *origin, hasComponent, optionalMethodFieldNode->head.nodeId, true);
}

static UA_StatusCode
addOptionalField(UA_Server *server, const UA_NodeId object,
                 const UA_NodeId type, const UA_QualifiedName fieldName,
                 UA_NodeId *outOptionalNode) {
    UA_LOCK_ASSERT(&server->serviceMutex, 1);

    /* Get optional Field NodId from Type -> user should give the
     * correct ConditionType or Subtype!!!! */
    UA_BrowsePathResult bpr = browseSimplifiedBrowsePath(server, type, 1, &fieldName);
    if(bpr.statusCode != UA_STATUSCODE_GOOD)
        return bpr.statusCode;

    /* Get Node */
    UA_NodeId optionalFieldNodeId = bpr.targets[0].targetId.nodeId;
    const UA_Node *optionalFieldNode = UA_NODESTORE_GET(server, &optionalFieldNodeId);
    if(NULL == optionalFieldNode) {
        UA_LOG_WARNING(server->config.logging, UA_LOGCATEGORY_USERLAND,
                       "Couldn't find optional Field Node in ConditionType. StatusCode %s",
                       UA_StatusCode_name(UA_STATUSCODE_BADNOTFOUND));
        UA_BrowsePathResult_clear(&bpr);
        return UA_STATUSCODE_BADNOTFOUND;
    }

    switch(optionalFieldNode->head.nodeClass) {
        case UA_NODECLASS_VARIABLE: {
            UA_StatusCode retval =
                addOptionalVariableField(server, &object, &fieldName,
                                         (const UA_VariableNode *)optionalFieldNode, outOptionalNode);
            if(retval != UA_STATUSCODE_GOOD) {
                UA_LOG_ERROR(server->config.logging, UA_LOGCATEGORY_USERLAND,
                             "Adding Condition Optional Variable Field failed. StatusCode %s",
                             UA_StatusCode_name(retval));
            }
            UA_BrowsePathResult_clear(&bpr);
            UA_NODESTORE_RELEASE(server, optionalFieldNode);
            return retval;
        }
        case UA_NODECLASS_OBJECT:{
          UA_StatusCode retval =
              addOptionalObjectField(server, &object, &fieldName,
                                     (const UA_ObjectNode *)optionalFieldNode, outOptionalNode);
          if(retval != UA_STATUSCODE_GOOD) {
              UA_LOG_ERROR(server->config.logging, UA_LOGCATEGORY_USERLAND,
                           "Adding Condition Optional Object Field failed. StatusCode %s",
                           UA_StatusCode_name(retval));
          }
          UA_BrowsePathResult_clear(&bpr);
          UA_NODESTORE_RELEASE(server, optionalFieldNode);
          return retval;
        }
        case UA_NODECLASS_METHOD: {
            UA_StatusCode retval =
                addOptionalMethodField(server, &object, &fieldName,
                                       (const UA_MethodNode *)optionalFieldNode, outOptionalNode);
            if(retval != UA_STATUSCODE_GOOD) {
                UA_LOG_ERROR(server->config.logging, UA_LOGCATEGORY_USERLAND,
                             "Adding Condition Optional Method Field failed. StatusCode %s",
                             UA_StatusCode_name(retval));
            }
            UA_BrowsePathResult_clear(&bpr);
            UA_NODESTORE_RELEASE(server, optionalFieldNode);
            return retval;
        }
        default:
            UA_BrowsePathResult_clear(&bpr);
            UA_NODESTORE_RELEASE(server, optionalFieldNode);
            return UA_STATUSCODE_BADNOTSUPPORTED;
    }
}

/* Set the value of condition field (only scalar). */
static UA_StatusCode
setConditionField(UA_Server *server, const UA_NodeId condition,
                  const UA_Variant* value, const UA_QualifiedName fieldName) {
    UA_LOCK_ASSERT(&server->serviceMutex, 1);

    if(value->arrayLength != 0 || value->data <= UA_EMPTY_ARRAY_SENTINEL) {
      //TODO implement logic for array variants!
      CONDITION_ASSERT_RETURN_RETVAL(UA_STATUSCODE_BADNOTIMPLEMENTED,
                                     "Set Condition Field with Array value not implemented",);
    }

    UA_BrowsePathResult bpr = browseSimplifiedBrowsePath(server, condition, 1, &fieldName);
    if(bpr.statusCode != UA_STATUSCODE_GOOD)
        return bpr.statusCode;

    UA_StatusCode retval = writeValueAttribute(server, bpr.targets[0].targetId.nodeId, value);
    UA_BrowsePathResult_clear(&bpr);

    return retval;
}

static UA_StatusCode
setConditionVariableFieldProperty(UA_Server *server, const UA_NodeId condition,
                                  const UA_Variant* value,
                                  const UA_QualifiedName variableFieldName,
                                  const UA_QualifiedName variablePropertyName) {
    UA_LOCK_ASSERT(&server->serviceMutex, 1);

    if(value->arrayLength != 0 || value->data <= UA_EMPTY_ARRAY_SENTINEL) {
        //TODO implement logic for array variants!
        CONDITION_ASSERT_RETURN_RETVAL(UA_STATUSCODE_BADNOTIMPLEMENTED,
                                       "Set Property of Condition Field with Array value not implemented",);
    }

    /* 1) find Variable Field of the Condition*/
    UA_BrowsePathResult bprConditionVariableField =
        browseSimplifiedBrowsePath(server, condition, 1, &variableFieldName);
    if(bprConditionVariableField.statusCode != UA_STATUSCODE_GOOD)
        return bprConditionVariableField.statusCode;

    /* 2) find Property of the Variable Field of the Condition*/
    UA_BrowsePathResult bprVariableFieldProperty =
        browseSimplifiedBrowsePath(server, bprConditionVariableField.targets->targetId.nodeId,
                                   1, &variablePropertyName);
    if(bprVariableFieldProperty.statusCode != UA_STATUSCODE_GOOD) {
        UA_BrowsePathResult_clear(&bprConditionVariableField);
        return bprVariableFieldProperty.statusCode;
    }

    UA_StatusCode retval =
        writeValueAttribute(server, bprVariableFieldProperty.targets[0].targetId.nodeId, value);
    UA_BrowsePathResult_clear(&bprConditionVariableField);
    UA_BrowsePathResult_clear(&bprVariableFieldProperty);
    return retval;
}

// -------- Interact with condition

static void reAlarmCallback (UA_Server *server, void *data);
=======
    /* create HasCondition Reference (HasCondition should be forward from the
     * ConditionSourceNode to the Condition. else, HasCondition should be
     * forward from the ConditionSourceNode to the ConditionType Node) */
    UA_NodeId hasCondition = UA_NODEID_NUMERIC(0, UA_NS0ID_HASCONDITION);
    if(!UA_NodeId_isNull(&conditionProperties->hierarchialReferenceType)) {
        /* Create hierarchical Reference to ConditionSource to expose the
         * ConditionNode in Address Space */
        // only Check hierarchialReferenceType
        retval = addRef(server, conditionProperties->source, conditionProperties->hierarchialReferenceType, conditionId, true);
        CONDITION_ASSERT_RETURN_RETVAL(retval, "Creating hierarchical Reference to "
                                       "ConditionSource failed",);

        retval = addRef(server, conditionProperties->source, hasCondition, conditionId, true);
        CONDITION_ASSERT_RETURN_RETVAL(retval, "Creating HasCondition Reference failed",);
    } else {
        retval = addRef(server, conditionProperties->source, hasCondition, *conditionType, true);
        if(retval != UA_STATUSCODE_BADDUPLICATEREFERENCENOTALLOWED)
            CONDITION_ASSERT_RETURN_RETVAL(retval, "Creating HasCondition Reference failed",);
    }

    retval = setupConditionInstance (server, &conditionId, conditionType, conditionProperties, conditionSetupProperties);
    CONDITION_ASSERT_RETURN_RETVAL(retval, "Setup Condition failed",);
    return newConditionInstanceEntry (server, &conditionId, &conditionProperties->source, inputFns, evaluateFn);
}

static UA_StatusCode
addCondition_begin(UA_Server *server, const UA_NodeId conditionId,
                   const UA_NodeId conditionType,
                   const UA_QualifiedName conditionName, UA_NodeId *outNodeId) {
    if(!outNodeId) {
        UA_LOG_ERROR(server->config.logging, UA_LOGCATEGORY_USERLAND,
                     "outNodeId cannot be NULL!");
        return UA_STATUSCODE_BADINVALIDARGUMENT;
    }

    /* Make sure the conditionType is a Subtype of ConditionType */
    UA_NodeId conditionTypeId = UA_NODEID_NUMERIC(0, UA_NS0ID_CONDITIONTYPE);
    UA_LOCK(&server->serviceMutex);
    UA_Boolean found = isNodeInTree_singleRef(server, &conditionType, &conditionTypeId,
                                              UA_REFERENCETYPEINDEX_HASSUBTYPE);
    UA_UNLOCK(&server->serviceMutex);
    if(!found) {
        UA_LOG_ERROR(server->config.logging, UA_LOGCATEGORY_USERLAND,
                     "Condition Type must be a subtype of ConditionType!");
        return UA_STATUSCODE_BADNOMATCH;
    }

    /* Create an ObjectNode which represents the condition */
    UA_ObjectAttributes oAttr = UA_ObjectAttributes_default;
    oAttr.displayName.locale = UA_STRING("en");
    oAttr.displayName.text = conditionName.name;
    UA_StatusCode retval =
        UA_Server_addNode_begin(server, UA_NODECLASS_OBJECT, conditionId,
                                UA_NODEID_NULL, UA_NODEID_NULL, conditionName,
                                conditionType, &oAttr, &UA_TYPES[UA_TYPES_OBJECTATTRIBUTES],
                                NULL, outNodeId);
    CONDITION_ASSERT_RETURN_RETVAL(retval, "Adding Condition failed", );
    return UA_STATUSCODE_GOOD;
}

/* Create condition instance. The function checks first whether the passed
 * conditionType is a subType of ConditionType. Then checks whether the
 * condition source has HasEventSource reference to its parent. If not, a
 * HasEventSource reference will be created between condition source and server
 * object. To expose the condition in address space, a hierarchical
 * ReferenceType should be passed to create the reference to condition source.
 * Otherwise, UA_NODEID_NULL should be passed to make the condition unexposed. */
UA_StatusCode
UA_Server_createCondition(UA_Server *server,
                          const UA_NodeId conditionId,
                          const UA_NodeId conditionType,
                          const UA_ConditionProperties *conditionProperties,
                          UA_ConditionInputFns inputFns,
                          UA_ConditionEvaluateFn evaluateFn,
                          const void *conditionSetupProperties,
                          UA_NodeId *outNodeId) {
    if(!outNodeId) {
        UA_LOG_ERROR(server->config.logging, UA_LOGCATEGORY_USERLAND,
                     "outNodeId cannot be NULL!");
        return UA_STATUSCODE_BADINVALIDARGUMENT;
    }

    UA_StatusCode retval = addCondition_begin(server, conditionId, conditionType,
                                              conditionProperties->name, outNodeId);
    if(retval != UA_STATUSCODE_GOOD)
        return retval;

    UA_LOCK(&server->serviceMutex);
    retval = addCondition_finish(server, *outNodeId, &conditionType, conditionProperties,
                                 inputFns, evaluateFn, conditionSetupProperties);
    UA_UNLOCK(&server->serviceMutex);
    return retval;
}

UA_StatusCode
UA_Server_deleteCondition(UA_Server *server, const UA_NodeId condition) {
    //TODO
  return UA_STATUSCODE_BADNOTIMPLEMENTED;
}

static UA_StatusCode UA_ConditionBranch_createBranch (UA_ConditionBranch *branch, UA_Server *server)
{
    UA_NodeId sourceId;
    UA_NodeId_init (&sourceId);
    UA_ByteString lastEventId;
    UA_ByteString_init (&lastEventId);

    UA_NodeId conditionType = getTypeDefinitionId (server, &branch->id);
    if (UA_NodeId_isNull(&conditionType)) return UA_STATUSCODE_BADINTERNALERROR;
    conditionType = UA_NODEID_NUMERIC(0, UA_NS0ID_CONDITIONTYPE);

    UA_ObjectAttributes oa = UA_ObjectAttributes_default;
    oa.displayName = UA_LOCALIZEDTEXT("en", "ConditionBranch");
    const UA_QualifiedName qn = STATIC_QN("ConditionBranch");
    UA_NodeId branchId;
    UA_StatusCode retval = addNode_begin (server, UA_NODECLASS_OBJECT, UA_NODEID_NULL,
                                          UA_NODEID_NULL, UA_NODEID_NULL, qn, conditionType, &oa, &UA_TYPES[UA_TYPES_OBJECTATTRIBUTES],
                                          NULL,
                                          &branchId
    );
    CONDITION_ASSERT_GOTOLABEL(retval,"Adding ConditionBranch failed", fail);

    /* Copy the state of the condition */
    retval = copyAllChildren (server, &server->adminSession, &branch->id, &branchId);
    CONDITION_ASSERT_GOTOLABEL(retval, "Copying Condition State failed", fail);

    /* Update branchId property */
    UA_Variant value;
    UA_Variant_setScalar(&value, (void*)(uintptr_t) &branchId, &UA_TYPES[UA_TYPES_NODEID]);
    retval = setConditionField(server, branchId, &value,
                               UA_QUALIFIEDNAME(0,CONDITION_FIELD_BRANCHID));
    CONDITION_ASSERT_GOTOLABEL(retval, "Set EventType Field failed", fail);

    //TODO DELETE - FOR TESTING expose it in the address space
    {
        UA_NodeId source = UA_NODEID_NUMERIC(0, UA_NS0ID_OBJECTSFOLDER);
        retval = addRef(server, source, UA_NODEID_NUMERIC(0, UA_NS0ID_HASCOMPONENT), branchId,
                        true);
        CONDITION_ASSERT_GOTOLABEL(retval,
                                  "Creating hierarchical Reference to "
                                  "ConditionSource failed", fail);

        UA_NodeId hasCondition = UA_NODEID_NUMERIC(0, UA_NS0ID_HASCONDITION);
        retval = addRef(server, source, hasCondition, branchId, true);
        CONDITION_ASSERT_GOTOLABEL(retval,
                                  "Creating HasCondition Reference failed", fail);
    }

    retval = newConditionBranchEntry (server, &branchId, &branch->eventId, branch->condition, false);
    UA_ByteString_clear(&lastEventId);
    CONDITION_ASSERT_GOTOLABEL(retval, "Creating ConditionBranch entry failed", fail);
    return UA_STATUSCODE_GOOD;
fail:
    UA_ByteString_clear(&lastEventId);
    deleteNode(server, branchId, true);
    return retval;
}

static UA_StatusCode
addOptionalVariableField(UA_Server *server, const UA_NodeId *originCondition,
                         const UA_QualifiedName *fieldName,
                         const UA_VariableNode *optionalVariableFieldNode,
                         UA_NodeId *outOptionalVariable) {
    UA_LOCK_ASSERT(&server->serviceMutex, 1);

    UA_VariableAttributes vAttr = UA_VariableAttributes_default;
    vAttr.valueRank = optionalVariableFieldNode->valueRank;
    vAttr.displayName = UA_Session_getNodeDisplayName(&server->adminSession,
                                                      &optionalVariableFieldNode->head);
    vAttr.dataType = optionalVariableFieldNode->dataType;
>>>>>>> 6454199e

    /* Get typedefintion */
    const UA_Node *type = getNodeType(server, &optionalVariableFieldNode->head);
    if(!type) {
        UA_LOG_WARNING(server->config.logging, UA_LOGCATEGORY_USERLAND,
                       "Invalid VariableType. StatusCode %s",
                       UA_StatusCode_name(UA_STATUSCODE_BADTYPEDEFINITIONINVALID));
        return UA_STATUSCODE_BADTYPEDEFINITIONINVALID;
    }

    /* Set referenceType to parent */
    UA_NodeId referenceToParent;
    UA_NodeId propertyTypeNodeId = UA_NODEID_NUMERIC(0, UA_NS0ID_PROPERTYTYPE);
    if(UA_NodeId_equal(&type->head.nodeId, &propertyTypeNodeId))
        referenceToParent = UA_NODEID_NUMERIC(0, UA_NS0ID_HASPROPERTY);
    else
        referenceToParent = UA_NODEID_NUMERIC(0, UA_NS0ID_HASCOMPONENT);

    /* Set a random unused NodeId with specified Namespace Index*/
    UA_NodeId optionalVariable = {originCondition->namespaceIndex, UA_NODEIDTYPE_NUMERIC, {0}};
    UA_StatusCode retval =
        addNode(server, UA_NODECLASS_VARIABLE, optionalVariable,
                *originCondition, referenceToParent, *fieldName,
                type->head.nodeId, &vAttr, &UA_TYPES[UA_TYPES_VARIABLEATTRIBUTES],
                NULL, outOptionalVariable);
    UA_NODESTORE_RELEASE(server, type);
    return retval;
}

static UA_StatusCode
addOptionalObjectField(UA_Server *server, const UA_NodeId *originCondition,
                       const UA_QualifiedName* fieldName,
                       const UA_ObjectNode *optionalObjectFieldNode,
                       UA_NodeId *outOptionalObject) {
    UA_LOCK_ASSERT(&server->serviceMutex, 1);

    UA_ObjectAttributes oAttr = UA_ObjectAttributes_default;
    oAttr.displayName = UA_Session_getNodeDisplayName(&server->adminSession,
                                                      &optionalObjectFieldNode->head);

    /* Get typedefintion */
    const UA_Node *type = getNodeType(server, &optionalObjectFieldNode->head);
    if(!type) {
        UA_LOG_WARNING(server->config.logging, UA_LOGCATEGORY_USERLAND,
                       "Invalid ObjectType. StatusCode %s",
                       UA_StatusCode_name(UA_STATUSCODE_BADTYPEDEFINITIONINVALID));
        return UA_STATUSCODE_BADTYPEDEFINITIONINVALID;
    }

    /* Set referenceType to parent */
    UA_NodeId referenceToParent;
    UA_NodeId propertyTypeNodeId = UA_NODEID_NUMERIC(0, UA_NS0ID_PROPERTYTYPE);
    if(UA_NodeId_equal(&type->head.nodeId, &propertyTypeNodeId))
        referenceToParent = UA_NODEID_NUMERIC(0, UA_NS0ID_HASPROPERTY);
    else
        referenceToParent = UA_NODEID_NUMERIC(0, UA_NS0ID_HASCOMPONENT);

    UA_NodeId optionalObject = {originCondition->namespaceIndex, UA_NODEIDTYPE_NUMERIC, {0}};
    UA_StatusCode retval = addNode(server, UA_NODECLASS_OBJECT, optionalObject,
                                   *originCondition, referenceToParent, *fieldName,
                                   type->head.nodeId, &oAttr, &UA_TYPES[UA_TYPES_OBJECTATTRIBUTES],
                                   NULL, outOptionalObject);
    UA_NODESTORE_RELEASE(server, type);
    return retval;
}

static UA_StatusCode
addOptionalMethodField(UA_Server *server, const UA_NodeId *origin,
                       const UA_QualifiedName* fieldName,
                       const UA_MethodNode* optionalMethodFieldNode,
                       UA_NodeId *outOptionalObject) {
    UA_LOCK_ASSERT(&server->serviceMutex, 1);

    UA_NodeId hasComponent = UA_NODEID_NUMERIC(0, UA_NS0ID_HASCOMPONENT);
    return addRef(server, *origin, hasComponent, optionalMethodFieldNode->head.nodeId, true);
}

static UA_StatusCode
addOptionalField(UA_Server *server, const UA_NodeId object,
                 const UA_NodeId type, const UA_QualifiedName fieldName,
                 UA_NodeId *outOptionalNode) {
    UA_LOCK_ASSERT(&server->serviceMutex, 1);

    /* Get optional Field NodId from Type -> user should give the
     * correct ConditionType or Subtype!!!! */
    UA_BrowsePathResult bpr = browseSimplifiedBrowsePath(server, type, 1, &fieldName);
    if(bpr.statusCode != UA_STATUSCODE_GOOD)
        return bpr.statusCode;

    /* Get Node */
    UA_NodeId optionalFieldNodeId = bpr.targets[0].targetId.nodeId;
    const UA_Node *optionalFieldNode = UA_NODESTORE_GET(server, &optionalFieldNodeId);
    if(NULL == optionalFieldNode) {
        UA_LOG_WARNING(server->config.logging, UA_LOGCATEGORY_USERLAND,
                       "Couldn't find optional Field Node in ConditionType. StatusCode %s",
                       UA_StatusCode_name(UA_STATUSCODE_BADNOTFOUND));
        UA_BrowsePathResult_clear(&bpr);
        return UA_STATUSCODE_BADNOTFOUND;
    }

    switch(optionalFieldNode->head.nodeClass) {
        case UA_NODECLASS_VARIABLE: {
            UA_StatusCode retval =
                addOptionalVariableField(server, &object, &fieldName,
                                         (const UA_VariableNode *)optionalFieldNode, outOptionalNode);
            if(retval != UA_STATUSCODE_GOOD) {
                UA_LOG_ERROR(server->config.logging, UA_LOGCATEGORY_USERLAND,
                             "Adding Condition Optional Variable Field failed. StatusCode %s",
                             UA_StatusCode_name(retval));
            }
            UA_BrowsePathResult_clear(&bpr);
            UA_NODESTORE_RELEASE(server, optionalFieldNode);
            return retval;
        }
        case UA_NODECLASS_OBJECT:{
          UA_StatusCode retval =
              addOptionalObjectField(server, &object, &fieldName,
                                     (const UA_ObjectNode *)optionalFieldNode, outOptionalNode);
          if(retval != UA_STATUSCODE_GOOD) {
              UA_LOG_ERROR(server->config.logging, UA_LOGCATEGORY_USERLAND,
                           "Adding Condition Optional Object Field failed. StatusCode %s",
                           UA_StatusCode_name(retval));
          }
          UA_BrowsePathResult_clear(&bpr);
          UA_NODESTORE_RELEASE(server, optionalFieldNode);
          return retval;
        }
        case UA_NODECLASS_METHOD: {
            UA_StatusCode retval =
                addOptionalMethodField(server, &object, &fieldName,
                                       (const UA_MethodNode *)optionalFieldNode, outOptionalNode);
            if(retval != UA_STATUSCODE_GOOD) {
                UA_LOG_ERROR(server->config.logging, UA_LOGCATEGORY_USERLAND,
                             "Adding Condition Optional Method Field failed. StatusCode %s",
                             UA_StatusCode_name(retval));
            }
            UA_BrowsePathResult_clear(&bpr);
            UA_NODESTORE_RELEASE(server, optionalFieldNode);
            return retval;
        }
        default:
            UA_BrowsePathResult_clear(&bpr);
            UA_NODESTORE_RELEASE(server, optionalFieldNode);
            return UA_STATUSCODE_BADNOTSUPPORTED;
    }
}

/* Set the value of condition field (only scalar). */
static UA_StatusCode
setConditionField(UA_Server *server, const UA_NodeId condition,
                  const UA_Variant* value, const UA_QualifiedName fieldName) {
    UA_LOCK_ASSERT(&server->serviceMutex, 1);

    if(value->arrayLength != 0 || value->data <= UA_EMPTY_ARRAY_SENTINEL) {
      //TODO implement logic for array variants!
      CONDITION_ASSERT_RETURN_RETVAL(UA_STATUSCODE_BADNOTIMPLEMENTED,
                                     "Set Condition Field with Array value not implemented",);
    }

    UA_BrowsePathResult bpr = browseSimplifiedBrowsePath(server, condition, 1, &fieldName);
    if(bpr.statusCode != UA_STATUSCODE_GOOD)
        return bpr.statusCode;

    UA_StatusCode retval = writeValueAttribute(server, bpr.targets[0].targetId.nodeId, value);
    UA_BrowsePathResult_clear(&bpr);

    return retval;
}

static UA_StatusCode
setConditionVariableFieldProperty(UA_Server *server, const UA_NodeId condition,
                                  const UA_Variant* value,
                                  const UA_QualifiedName variableFieldName,
                                  const UA_QualifiedName variablePropertyName) {
    UA_LOCK_ASSERT(&server->serviceMutex, 1);

    if(value->arrayLength != 0 || value->data <= UA_EMPTY_ARRAY_SENTINEL) {
        //TODO implement logic for array variants!
        CONDITION_ASSERT_RETURN_RETVAL(UA_STATUSCODE_BADNOTIMPLEMENTED,
                                       "Set Property of Condition Field with Array value not implemented",);
    }

    /* 1) find Variable Field of the Condition*/
    UA_BrowsePathResult bprConditionVariableField =
        browseSimplifiedBrowsePath(server, condition, 1, &variableFieldName);
    if(bprConditionVariableField.statusCode != UA_STATUSCODE_GOOD)
        return bprConditionVariableField.statusCode;

    /* 2) find Property of the Variable Field of the Condition*/
    UA_BrowsePathResult bprVariableFieldProperty =
        browseSimplifiedBrowsePath(server, bprConditionVariableField.targets->targetId.nodeId,
                                   1, &variablePropertyName);
    if(bprVariableFieldProperty.statusCode != UA_STATUSCODE_GOOD) {
        UA_BrowsePathResult_clear(&bprConditionVariableField);
        return bprVariableFieldProperty.statusCode;
    }

    UA_StatusCode retval =
        writeValueAttribute(server, bprVariableFieldProperty.targets[0].targetId.nodeId, value);
    UA_BrowsePathResult_clear(&bprConditionVariableField);
    UA_BrowsePathResult_clear(&bprVariableFieldProperty);
    return retval;
}

// -------- Interact with condition

static void reAlarmCallback (UA_Server *server, void *data);

static void UA_Condition_createReAlarmCallback (UA_Condition *condition, UA_Server *server)
{
    UA_Duration reAlarmTime;
    UA_StatusCode retval = UA_Condition_State_getReAlarmTime (condition, server, &reAlarmTime);
    if (retval != UA_STATUSCODE_GOOD) return;

    UA_Int16 repeatCount = 0;
    retval = UA_Condition_State_getReAlarmRepeatCount(condition, server, &repeatCount);
    if (retval != UA_STATUSCODE_GOOD || condition->reAlarmCount >= repeatCount)
    {
        return;
    }

    retval = addTimedCallback(
        server,
        reAlarmCallback,
        condition,
        UA_DateTime_nowMonotonic() + ((UA_DateTime) reAlarmTime * UA_DATETIME_MSEC),
        &condition->reAlarmCallbackId
    );
    if (retval != UA_STATUSCODE_GOOD)
    {
        CONDITION_LOG_ERROR (retval, "Could not add timedCallback for ReAlarm");
        return;
    }
}

static void alarmActivate (UA_Server *server, UA_Condition *condition, const UA_ConditionEventInfo *info)
{
    /* 5.8.17 In OneShotShelving, a user requests that an Alarm be Shelved for
     * its current Active state or if not Active its next Active state*/
    if (UA_Condition_State_isOneShotShelved(condition, server))
    {
        condition_oneShotShelveStart(server, condition);
    }

    UA_ConditionBranch_State_setRetain(condition->mainBranch, server, true);
    UA_ConditionBranch_State_setAckedState(condition->mainBranch, server, false);
    UA_Condition_State_setActiveState(condition, server, true);
    UA_Condition_State_setLatchedState(condition, server, true);
    UA_ConditionBranch_triggerEvent(condition->mainBranch, server, info);
    UA_Condition_createReAlarmCallback(condition, server);
}

static void reAlarmCallback (UA_Server *server, void *data)
{
    UA_LOCK(&server->serviceMutex);
    UA_Condition *condition = (UA_Condition*) data;
    condition->reAlarmCount++;
    UA_ConditionEventInfo info = {
        .message = UA_LOCALIZEDTEXT(LOCALE, REALARM_MESSAGE)
    };
    alarmActivate(server, condition, &info);
    UA_UNLOCK(&server->serviceMutex);
}

static void onDelayExpiredCallback (UA_Server *server, void *data)
{
    UA_Condition *condition = (UA_Condition *) data;
    UA_LOCK(&server->serviceMutex);
    condition->onDelayCallbackId = 0;
    alarmActivate(server, condition, condition->_delayCallbackInfo);
    UA_ConditionEventInfo_delete(condition->_delayCallbackInfo);
    condition->_delayCallbackInfo = NULL;
    UA_UNLOCK(&server->serviceMutex);
}

static UA_StatusCode
alarmEnteringActive (UA_Server *server, UA_Condition *condition, const UA_ConditionEventInfo *info)
{
    UA_LOCK_ASSERT(&server->serviceMutex, 1);

    UA_StatusCode retval = UA_STATUSCODE_GOOD;
    UA_Boolean currentlyActive = UA_Condition_State_Active(condition, server);
    //Alarm already active
    if (currentlyActive)
    {
        /* The alarm shall stay active for the OffDelay time and shall not regenerate if
        * it returns to active */
        if (condition->offDelayCallbackId)
        {
            removeCallback (server, condition->offDelayCallbackId);
            condition->offDelayCallbackId = 0;
            UA_ConditionEventInfo_delete(condition->_delayCallbackInfo);
            condition->_delayCallbackInfo = NULL;
            return UA_STATUSCODE_GOOD;
        }
        /* Create event for the update in state */
        return UA_ConditionBranch_triggerEvent (condition->mainBranch, server, info);
    }

    /* OnDelay task is in progress - dont regenerate */
    if (condition->onDelayCallbackId) return UA_STATUSCODE_GOOD;

    if (!currentlyActive && UA_Condition_State_hasOnDelay(condition, server))
    {
        UA_Duration onDelay;
        retval = UA_Condition_State_getOnDelay(condition, server, &onDelay);
        if (retval != UA_STATUSCODE_GOOD)
        {
            CONDITION_LOG_ERROR (retval, "Could not get OnDelay");
            return retval;
        }

        if (info)
        {
            condition->_delayCallbackInfo = UA_ConditionEventInfo_new();
            if (!condition->_delayCallbackInfo) return UA_STATUSCODE_BADOUTOFMEMORY;
            retval = UA_ConditionEventInfo_copy(info, condition->_delayCallbackInfo);
        }

        if (retval != UA_STATUSCODE_GOOD)
        {
            UA_ConditionEventInfo_delete(condition->_delayCallbackInfo);
            condition->_delayCallbackInfo = NULL;
            return retval;
        }

        retval = addTimedCallback (
            server,
            onDelayExpiredCallback,
            condition,
            UA_DateTime_nowMonotonic() + ((UA_DateTime) onDelay * UA_DATETIME_MSEC),
            &condition->onDelayCallbackId
        );
        if (retval != UA_STATUSCODE_GOOD)
        {
            UA_ConditionEventInfo_delete(condition->_delayCallbackInfo);
            condition->_delayCallbackInfo = NULL;
            CONDITION_LOG_ERROR (retval, "Could not add timedCallback for onDelay");
            return UA_STATUSCODE_BADINTERNALERROR;
        }
        return UA_STATUSCODE_GOOD;
    }

    alarmActivate (server, condition, info);
    return UA_STATUSCODE_GOOD;
}

static void alarmSetInactive(UA_Server *server, UA_Condition *condition,
                            const UA_ConditionEventInfo *info)
{
    /* 5.8.17 The OneShotShelving will automatically clear when an Alarm returns to an inactive state. */
    if (UA_Condition_State_isOneShotShelved(condition, server))
    {
        condition_clearShelve (server, condition);
    }

    removeCallback(server, condition->reAlarmCallbackId);
    condition->reAlarmCount = 0;
    /* condition is in a state where we need to branch -> previous state needed acknowledgement/confirmed and new state requires ack/confirm */
    UA_Boolean conditionRequiresAction = !UA_ConditionBranch_State_Acked(condition->mainBranch, server);
    if (conditionRequiresAction && UA_ConditionBranch_State_Retain(condition->mainBranch, server))
    {
        UA_StatusCode retval = UA_ConditionBranch_createBranch(condition->mainBranch, server);
        if (retval != UA_STATUSCODE_GOOD)
        {
            CONDITION_LOG_ERROR(retval, "Could not create new ConditionBranch")
        }
        retval = UA_ConditionBranch_State_setAckedState(condition->mainBranch, server, true);
        retval = UA_ConditionBranch_State_setConfirmedState(condition->mainBranch, server, true);
    }
    UA_Condition_State_setActiveState (condition, server, false);
    UA_ConditionBranch_triggerEvent(condition->mainBranch, server, info);
}

static void offDelayExpiredCallback (UA_Server *server, void *data)
{
    UA_Condition*condition = (UA_Condition*) data;
    UA_LOCK(&server->serviceMutex);
    condition->offDelayCallbackId = 0;
    alarmSetInactive(server, condition, condition->_delayCallbackInfo);
    UA_ConditionEventInfo_delete(condition->_delayCallbackInfo);
    condition->_delayCallbackInfo = NULL;
    UA_UNLOCK(&server->serviceMutex);
}

static UA_StatusCode
alarmEnteringInactive (UA_Server *server, UA_Condition *condition, const UA_ConditionEventInfo *info)
{
    UA_LOCK_ASSERT(&server->serviceMutex, 1);
    UA_StatusCode retval = UA_STATUSCODE_GOOD;

    /* Alarm should stay deactivated and not regenerate - cancel any onDelay to active */
    if (condition->onDelayCallbackId)
    {
        removeCallback(server, condition->onDelayCallbackId);
        condition->onDelayCallbackId = 0;
        UA_ConditionEventInfo_delete(condition->_delayCallbackInfo);
        condition->_delayCallbackInfo = NULL;
        return UA_STATUSCODE_GOOD;
    }
    //off delay already in progress
    if (condition->offDelayCallbackId) return UA_STATUSCODE_GOOD;

    if (UA_Condition_State_Active(condition, server) &&
        UA_Condition_State_hasOffDelay(condition, server))
    {
        UA_Duration offDelay;
        retval = UA_Condition_State_getOffDelay(condition, server, &offDelay);
        if (retval != UA_STATUSCODE_GOOD)
        {
            CONDITION_LOG_ERROR (retval, "Could not get OnDelay");
            return retval;
        }

        if (info)
        {
            condition->_delayCallbackInfo = UA_ConditionEventInfo_new();
            if (!condition->_delayCallbackInfo) return UA_STATUSCODE_BADOUTOFMEMORY;
            retval = UA_ConditionEventInfo_copy(info, condition->_delayCallbackInfo);
        }

        if (retval != UA_STATUSCODE_GOOD)
        {
            UA_ConditionEventInfo_delete(condition->_delayCallbackInfo);
            condition->_delayCallbackInfo = NULL;
            return retval;
        }
        retval = addTimedCallback (
            server,
            offDelayExpiredCallback,
            condition,
            UA_DateTime_nowMonotonic() + ((UA_DateTime) offDelay * UA_DATETIME_MSEC),
            &condition->onDelayCallbackId
        );
        if (retval != UA_STATUSCODE_GOOD)
        {
            condition->_delayCallbackInfo = NULL;
            UA_ConditionEventInfo_delete(condition->_delayCallbackInfo);
            CONDITION_LOG_ERROR (retval, "Could not add timedCallback for onDelay");
            return UA_STATUSCODE_BADINTERNALERROR;
        }
        return UA_STATUSCODE_GOOD;
    }

    alarmSetInactive (server, condition, info);
    return UA_STATUSCODE_GOOD;
}

static UA_StatusCode
condition_updateAlarmActive (UA_Server *server, UA_Condition *condition,
                             const UA_ConditionEventInfo *info, UA_Boolean isActive)
{
    UA_LOCK_ASSERT(&server->serviceMutex,1);
    if (!condition) return UA_STATUSCODE_BADNODEIDINVALID;
    return isActive ? alarmEnteringActive (server, condition, info) :
           alarmEnteringInactive( server, condition, info);
}

static UA_StatusCode
<<<<<<< HEAD
conditionUpdateActive (UA_Server *server, const UA_NodeId *conditionId,
=======
conditionUpdateAlarmActive (UA_Server *server, const UA_NodeId *conditionId,
>>>>>>> 6454199e
                                      const UA_ConditionEventInfo *info, UA_Boolean isActive)
{
    UA_LOCK_ASSERT(&server->serviceMutex, 1);
    UA_Condition *cond = getCondition(server, conditionId);
    if (!cond) return UA_STATUSCODE_BADNODEIDUNKNOWN;
    return condition_updateAlarmActive(server, cond, info, isActive);
}

UA_StatusCode
<<<<<<< HEAD
UA_Server_Condition_updateActive(UA_Server *server, UA_NodeId conditionId,
                                      const UA_ConditionEventInfo *info, UA_Boolean isActive)
{
    UA_LOCK(&server->serviceMutex);
    UA_StatusCode ret = conditionUpdateActive(server, &conditionId, info, isActive);
=======
UA_Server_alarmUpdateActive(UA_Server *server, UA_NodeId conditionId,
                                      const UA_ConditionEventInfo *info, UA_Boolean isActive)
{
    UA_LOCK(&server->serviceMutex);
    UA_StatusCode ret = conditionUpdateAlarmActive(server, &conditionId, info, isActive);
>>>>>>> 6454199e
    UA_UNLOCK(&server->serviceMutex);
    return ret;
}

struct refreshIterCtx
{
    UA_Server *server;
    UA_MonitoredItem *item;
};

static UA_Boolean
isConditionSourceInMonitoredItem(UA_Server *server, const UA_MonitoredItem *monitoredItem,
                                 const UA_NodeId *conditionSource){
    UA_LOCK_ASSERT(&server->serviceMutex, 1);
    /* TODO: check also other hierarchical references */
    UA_ReferenceTypeSet refs = UA_REFTYPESET(UA_REFERENCETYPEINDEX_ORGANIZES);
    refs = UA_ReferenceTypeSet_union(refs, UA_REFTYPESET(UA_REFERENCETYPEINDEX_HASCOMPONENT));
    refs = UA_ReferenceTypeSet_union(refs, UA_REFTYPESET(UA_REFERENCETYPEINDEX_HASEVENTSOURCE));
    refs = UA_ReferenceTypeSet_union(refs, UA_REFTYPESET(UA_REFERENCETYPEINDEX_HASNOTIFIER));
    return isNodeInTree(server, conditionSource, &monitoredItem->itemToMonitor.nodeId, &refs);
}

static void *refreshIterCallback (void *userdata, UA_ConditionBranch *branch)
{
    struct refreshIterCtx *ctx = (struct refreshIterCtx *) userdata;
    UA_MonitoredItem *item = ctx->item;
    UA_Server *server = ctx->server;
    UA_NodeId serverObjectNodeId = UA_NODEID_NUMERIC(0, UA_NS0ID_SERVER);
    /* is conditionSource or server object being monitored? */
    if (!UA_NodeId_equal(&item->itemToMonitor.nodeId, &branch->condition->sourceId) &&
        !UA_NodeId_equal(&item->itemToMonitor.nodeId, &serverObjectNodeId) &&
        !isConditionSourceInMonitoredItem(server, ctx->item, &branch->condition->sourceId))
    {
        return NULL;
    }

    if (UA_ByteString_equal(&branch->eventId, &UA_BYTESTRING_NULL)) return NULL;
    if (!UA_ConditionBranch_State_Retain(branch, server)) return NULL;
    UA_StatusCode retval = UA_MonitoredItem_addEvent(server, item, &branch->id);
    if (retval != UA_STATUSCODE_GOOD)
        CONDITION_LOG_ERROR(retval, "Events: Could not add the event to a listening node");
    return NULL;
}

static UA_StatusCode
refreshLogic(UA_Server *server, const UA_NodeId *refreshStartNodId,
             const UA_NodeId *refreshEndNodId, UA_MonitoredItem *monitoredItem) {
    UA_LOCK_ASSERT(&server->serviceMutex, 1);
    UA_assert(monitoredItem != NULL);

    /* 1. Trigger RefreshStartEvent */
    UA_DateTime fieldTimeValue = UA_DateTime_now();
    UA_StatusCode retval =
        writeObjectProperty_scalar(server, *refreshStartNodId, fieldTimeQN,
                                   &fieldTimeValue, &UA_TYPES[UA_TYPES_DATETIME]);
    CONDITION_ASSERT_RETURN_RETVAL(retval, "Write Object Property scalar failed",);

    retval = UA_MonitoredItem_addEvent(server, monitoredItem, refreshStartNodId);
    CONDITION_ASSERT_RETURN_RETVAL(retval, "Events: Could not add the event to a listening node",);

    /* 2. Refresh (see 5.5.7) */
    struct refreshIterCtx ctx = {.server = server, .item = monitoredItem};
    ZIP_ITER (UA_ConditionBranchTree, &server->conditionBranches, refreshIterCallback, &ctx);

    /* 3. Trigger RefreshEndEvent */
    fieldTimeValue = UA_DateTime_now();
    retval = writeObjectProperty_scalar(server, *refreshEndNodId, fieldTimeQN,
                                        &fieldTimeValue, &UA_TYPES[UA_TYPES_DATETIME]);
    CONDITION_ASSERT_RETURN_RETVAL(retval, "Write Object Property scalar failed",);
    return UA_MonitoredItem_addEvent(server, monitoredItem, refreshEndNodId);
}

// -------- Method Node Callbacks

static UA_StatusCode
enableMethodCallback(UA_Server *server, const UA_NodeId *sessionId,
                     void *sessionContext, const UA_NodeId *methodId,
                     void *methodContext, const UA_NodeId *objectId,
                     void *objectContext, size_t inputSize,
                     const UA_Variant *input, size_t outputSize,
                     UA_Variant *output)
{
    //TODO check object id type
<<<<<<< HEAD
    return UA_Server_Condition_enable(server, *objectId, true);
=======
    return UA_Server_conditionEnable(server, *objectId, true);
>>>>>>> 6454199e
}

static UA_StatusCode
disableMethodCallback(UA_Server *server, const UA_NodeId *sessionId,
                      void *sessionContext, const UA_NodeId *methodId,
                      void *methodContext, const UA_NodeId *objectId,
                      void *objectContext, size_t inputSize,
                      const UA_Variant *input, size_t outputSize, UA_Variant *output)
{
    //TODO check object id type
<<<<<<< HEAD
    return UA_Server_Condition_enable(server, *objectId, false);
=======
    return UA_Server_conditionEnable(server, *objectId, false);
>>>>>>> 6454199e
}

static UA_StatusCode
addCommentMethodCallback(UA_Server *server, const UA_NodeId *sessionId,
                         void *sessionContext, const UA_NodeId *methodId,
                         void *methodContext, const UA_NodeId *objectId,
                         void *objectContext, size_t inputSize,
                         const UA_Variant *input, size_t outputSize,
                         UA_Variant *output)
{
    UA_StatusCode retval = UA_STATUSCODE_GOOD;
    UA_LOCK(&server->serviceMutex);
    UA_ConditionBranch *branch = getConditionBranchFromConditionAndEvent(
        server,
        objectId,
        (UA_ByteString *)input[0].data
    );
    if (!branch) {
        retval = UA_STATUSCODE_BADNODEIDUNKNOWN;
        CONDITION_LOG_ERROR(retval, "ConditionBranch based on EventId not found");
        goto done;
    }
    retval = conditionBranch_addCommentAndEvent (server, branch, (UA_LocalizedText *)input[1].data);
done:
    UA_UNLOCK(&server->serviceMutex);
    return retval;
}

static UA_StatusCode
refreshMethodCallback(UA_Server *server, const UA_NodeId *sessionId,
                      void *sessionContext, const UA_NodeId *methodId,
                      void *methodContext, const UA_NodeId *objectId,
                      void *objectContext, size_t inputSize,
                      const UA_Variant *input, size_t outputSize,
                      UA_Variant *output) {
    UA_LOCK(&server->serviceMutex);

    //TODO implement logic for subscription array
    /* Check if valid subscriptionId */
    UA_Session *session = getSessionById(server, sessionId);
    UA_Subscription *subscription =
        UA_Session_getSubscriptionById(session, *((UA_UInt32 *)input[0].data));
    if(!subscription) {
        UA_UNLOCK(&server->serviceMutex);
        return UA_STATUSCODE_BADSUBSCRIPTIONIDINVALID;
    }

    /* set RefreshStartEvent and RefreshEndEvent */
    UA_StatusCode retval =
        setRefreshMethodEvents(server, &server->refreshEvents[REFRESHEVENT_START_IDX],
                               &server->refreshEvents[REFRESHEVENT_END_IDX]);
    CONDITION_ASSERT_RETURN_RETVAL(retval, "Create Event RefreshStart or RefreshEnd failed",
                                   UA_UNLOCK(&server->serviceMutex););

    /* Trigger RefreshStartEvent and RefreshEndEvent for the each monitoredItem
     * in the subscription */
    //TODO when there are a lot of monitoreditems (not only events)?
    UA_MonitoredItem *monitoredItem = NULL;
    LIST_FOREACH(monitoredItem, &subscription->monitoredItems, listEntry) {
        retval = refreshLogic(server, &server->refreshEvents[REFRESHEVENT_START_IDX],
                              &server->refreshEvents[REFRESHEVENT_END_IDX], monitoredItem);
        CONDITION_ASSERT_RETURN_RETVAL(retval, "Could not refresh Condition",
                                       UA_UNLOCK(&server->serviceMutex););
    }
    UA_UNLOCK(&server->serviceMutex);
    return UA_STATUSCODE_GOOD;
}

static UA_StatusCode
refresh2MethodCallback(UA_Server *server, const UA_NodeId *sessionId,
                       void *sessionContext, const UA_NodeId *methodId,
                       void *methodContext, const UA_NodeId *objectId,
                       void *objectContext, size_t inputSize,
                       const UA_Variant *input, size_t outputSize,
                       UA_Variant *output)
{
    UA_LOCK(&server->serviceMutex);
    //TODO implement logic for subscription array
    /* Check if valid subscriptionId */
    UA_Session *session = getSessionById(server, sessionId);
    UA_Subscription *subscription =
        UA_Session_getSubscriptionById(session, *((UA_UInt32 *)input[0].data));
    if(!subscription) {
        UA_UNLOCK(&server->serviceMutex);
        return UA_STATUSCODE_BADSUBSCRIPTIONIDINVALID;
    }

    /* set RefreshStartEvent and RefreshEndEvent */
    UA_StatusCode retval = setRefreshMethodEvents(server,
                                                  &server->refreshEvents[REFRESHEVENT_START_IDX],
                                                  &server->refreshEvents[REFRESHEVENT_END_IDX]);
    CONDITION_ASSERT_RETURN_RETVAL(retval, "Create Event RefreshStart or RefreshEnd failed",
                                   UA_UNLOCK(&server->serviceMutex););

    /* Trigger RefreshStartEvent and RefreshEndEvent for the each monitoredItem
     * in the subscription */
    UA_MonitoredItem *monitoredItem =
        UA_Subscription_getMonitoredItem(subscription, *((UA_UInt32 *)input[1].data));
    if(!monitoredItem) {
        UA_UNLOCK(&server->serviceMutex);
        return UA_STATUSCODE_BADMONITOREDITEMIDINVALID;
    }

    //TODO when there are a lot of monitoreditems (not only events)?
    retval = refreshLogic(server, &server->refreshEvents[REFRESHEVENT_START_IDX],
                          &server->refreshEvents[REFRESHEVENT_END_IDX], monitoredItem);
    CONDITION_ASSERT_RETURN_RETVAL(retval, "Could not refresh Condition",
                                   UA_UNLOCK(&server->serviceMutex););
    UA_UNLOCK(&server->serviceMutex);
    return UA_STATUSCODE_GOOD;
}

static UA_StatusCode
acknowledgeMethodCallback(UA_Server *server, const UA_NodeId *sessionId,
                          void *sessionContext, const UA_NodeId *methodId,
                          void *methodContext, const UA_NodeId *objectId,
                          void *objectContext, size_t inputSize,
                          const UA_Variant *input, size_t outputSize,
                          UA_Variant *output)
{
    UA_StatusCode retval = UA_STATUSCODE_GOOD;
    UA_LOCK(&server->serviceMutex);
    UA_ConditionBranch *branch = getConditionBranchFromConditionAndEvent(
        server,
        objectId,
        (UA_ByteString *)input[0].data
    );
    if (!branch) {
        retval = UA_STATUSCODE_BADNODEIDUNKNOWN;
        CONDITION_LOG_ERROR(retval, "ConditionBranch based on EventId not found");
        goto done;
    }

    UA_LocalizedText *comment = (UA_LocalizedText *)input[1].data;
    retval = conditionBranchAcknowledge(server, branch, comment);
done:
    UA_UNLOCK(&server->serviceMutex);
    return retval;
}

static UA_StatusCode
confirmMethodCallback(UA_Server *server, const UA_NodeId *sessionId,
                      void *sessionContext, const UA_NodeId *methodId,
                      void *methodContext, const UA_NodeId *objectId,
                      void *objectContext, size_t inputSize,
                      const UA_Variant *input, size_t outputSize,
                      UA_Variant *output)
{
    UA_StatusCode retval = UA_STATUSCODE_GOOD;
    UA_LOCK(&server->serviceMutex);
    UA_ConditionBranch *branch = getConditionBranchFromConditionAndEvent(
        server,
        objectId,
        (UA_ByteString *)input[0].data
    );
    if (!branch) {
        retval = UA_STATUSCODE_BADNODEIDUNKNOWN;
        CONDITION_LOG_ERROR(retval, "ConditionBranch based on EventId not found");
        goto done;
    }
    UA_LocalizedText *comment = (UA_LocalizedText *)input[1].data;
    retval = conditionBranchConfirm (server, branch, comment);
done:
    UA_UNLOCK(&server->serviceMutex);
    return retval;
}


static UA_StatusCode
resetMethodCallback(UA_Server *server, const UA_NodeId *sessionId,
                    void *sessionContext, const UA_NodeId *methodId,
                    void *methodContext, const UA_NodeId *objectId,
                    void *objectContext, size_t inputSize,
                    const UA_Variant *input, size_t outputSize,
                    UA_Variant *output)
{
    UA_LOCK(&server->serviceMutex);
    UA_StatusCode retval = UA_STATUSCODE_GOOD;
    UA_Condition *condition = getCondition(server, objectId);
    if (!condition) {
        retval = UA_STATUSCODE_BADNODEIDINVALID;
        goto done;
    }
    retval = condition_reset(server, condition, NULL);
done:
    UA_UNLOCK(&server->serviceMutex);
    return retval;
}

static UA_StatusCode
reset2MethodCallback(UA_Server *server, const UA_NodeId *sessionId,
                     void *sessionContext, const UA_NodeId *methodId,
                     void *methodContext, const UA_NodeId *objectId,
                     void *objectContext, size_t inputSize,
                     const UA_Variant *input, size_t outputSize,
                     UA_Variant *output)
{
    UA_LOCK(&server->serviceMutex);
    UA_StatusCode retval = UA_STATUSCODE_GOOD;
    UA_Condition *condition = getCondition(server, objectId);
    if (!condition) {
        retval = UA_STATUSCODE_BADNODEIDINVALID;
        goto done;
    }
    UA_LocalizedText *comment = (UA_LocalizedText *)input[0].data;
    retval = condition_reset(server, condition, comment);
done:
    UA_UNLOCK(&server->serviceMutex);
    return retval;
}

static UA_StatusCode
suppressMethodCallback(UA_Server *server, const UA_NodeId *sessionId,
                       void *sessionContext, const UA_NodeId *methodId,
                       void *methodContext, const UA_NodeId *objectId,
                       void *objectContext, size_t inputSize,
                       const UA_Variant *input, size_t outputSize,
                       UA_Variant *output)
{
    UA_LOCK(&server->serviceMutex);
    UA_StatusCode retval = UA_STATUSCODE_GOOD;
    UA_Condition *condition = getCondition(server, objectId);
    if (!condition) {
        retval = UA_STATUSCODE_BADNODEIDINVALID;
        goto done;
    }
    retval = condition_suppress(server, condition, NULL);
done:
    UA_UNLOCK(&server->serviceMutex);
    return retval;
}

static UA_StatusCode
suppress2MethodCallback(UA_Server *server, const UA_NodeId *sessionId,
                        void *sessionContext, const UA_NodeId *methodId,
                        void *methodContext, const UA_NodeId *objectId,
                        void *objectContext, size_t inputSize,
                        const UA_Variant *input, size_t outputSize,
                        UA_Variant *output)
{
    UA_LOCK(&server->serviceMutex);
    UA_StatusCode retval = UA_STATUSCODE_GOOD;
    UA_Condition *condition = getCondition(server, objectId);
    if (!condition) {
        retval = UA_STATUSCODE_BADNODEIDINVALID;
        goto done;
    }
    UA_LocalizedText *comment = (UA_LocalizedText *)input[0].data;
    retval = condition_suppress(server, condition, comment);
done:
    UA_UNLOCK(&server->serviceMutex);
    return retval;
}

static UA_StatusCode
unsuppressMethodCallback(UA_Server *server, const UA_NodeId *sessionId,
                         void *sessionContext, const UA_NodeId *methodId,
                         void *methodContext, const UA_NodeId *objectId,
                         void *objectContext, size_t inputSize,
                         const UA_Variant *input, size_t outputSize,
                         UA_Variant *output)
{
    UA_LOCK(&server->serviceMutex);
    UA_StatusCode retval = UA_STATUSCODE_GOOD;
    UA_Condition *condition = getCondition(server, objectId);
    if (!condition) {
        retval = UA_STATUSCODE_BADNODEIDINVALID;
        goto done;
    }
    retval = condition_unsuppress(server, condition, NULL);
done:
    UA_UNLOCK(&server->serviceMutex);
    return retval;
}

static UA_StatusCode
unsuppress2MethodCallback(UA_Server *server, const UA_NodeId *sessionId,
                          void *sessionContext, const UA_NodeId *methodId,
                          void *methodContext, const UA_NodeId *objectId,
                          void *objectContext, size_t inputSize,
                          const UA_Variant *input, size_t outputSize,
                          UA_Variant *output)
{
    UA_LOCK(&server->serviceMutex);
    UA_StatusCode retval = UA_STATUSCODE_GOOD;
    UA_Condition *condition = getCondition(server, objectId);
    if (!condition) {
        retval = UA_STATUSCODE_BADNODEIDINVALID;
        goto done;
    }
    UA_LocalizedText *comment = (UA_LocalizedText *)input[0].data;
    retval = condition_unsuppress(server, condition, comment);
done:
    UA_UNLOCK(&server->serviceMutex);
    return retval;
}

static UA_StatusCode
placeInServiceMethodCallback(UA_Server *server, const UA_NodeId *sessionId,
                             void *sessionContext, const UA_NodeId *methodId,
                             void *methodContext, const UA_NodeId *objectId,
                             void *objectContext, size_t inputSize,
                             const UA_Variant *input, size_t outputSize,
                             UA_Variant *output)
{
    UA_LOCK(&server->serviceMutex);
    UA_StatusCode retval = UA_STATUSCODE_GOOD;
    UA_Condition *condition = getCondition(server, objectId);
    if (!condition) {
        retval = UA_STATUSCODE_BADNODEIDINVALID;
        goto done;
    }
    retval = condition_placeInService(server, condition, NULL);
done:
    UA_UNLOCK(&server->serviceMutex);
    return retval;
}

static UA_StatusCode
placeInService2MethodCallback(UA_Server *server, const UA_NodeId *sessionId,
                              void *sessionContext, const UA_NodeId *methodId,
                              void *methodContext, const UA_NodeId *objectId,
                              void *objectContext, size_t inputSize,
                              const UA_Variant *input, size_t outputSize,
                              UA_Variant *output)
{
    UA_LOCK(&server->serviceMutex);
    UA_StatusCode retval = UA_STATUSCODE_GOOD;
    UA_Condition *condition = getCondition(server, objectId);
    if (!condition) {
        retval = UA_STATUSCODE_BADNODEIDINVALID;
        goto done;
    }
    UA_LocalizedText *comment = (UA_LocalizedText *)input[0].data;
    retval = condition_placeInService(server, condition, comment);
done:
    UA_UNLOCK(&server->serviceMutex);
    return retval;
}

static UA_StatusCode
removeFromServiceMethodCallback(UA_Server *server, const UA_NodeId *sessionId,
                                void *sessionContext, const UA_NodeId *methodId,
                                void *methodContext, const UA_NodeId *objectId,
                                void *objectContext, size_t inputSize,
                                const UA_Variant *input, size_t outputSize,
                                UA_Variant *output)
{
    UA_LOCK(&server->serviceMutex);
    UA_StatusCode retval = UA_STATUSCODE_GOOD;
    UA_Condition *condition = getCondition(server, objectId);
    if (!condition) {
        retval = UA_STATUSCODE_BADNODEIDINVALID;
        goto done;
    }
    retval = condition_removeFromService(server, condition, NULL);
done:
    UA_UNLOCK(&server->serviceMutex);
    return retval;
}

static UA_StatusCode
removeFromService2MethodCallback(UA_Server *server, const UA_NodeId *sessionId,
                                 void *sessionContext, const UA_NodeId *methodId,
                                 void *methodContext, const UA_NodeId *objectId,
                                 void *objectContext, size_t inputSize,
                                 const UA_Variant *input, size_t outputSize,
                                 UA_Variant *output)
{
    UA_LOCK(&server->serviceMutex);
    UA_StatusCode retval = UA_STATUSCODE_GOOD;
    UA_Condition *condition = getCondition(server, objectId);
    if (!condition) {
        retval = UA_STATUSCODE_BADNODEIDINVALID;
        goto done;
    }
    UA_LocalizedText *comment = (UA_LocalizedText *)input[0].data;
    retval = condition_removeFromService(server, condition, comment);
done:
    UA_UNLOCK(&server->serviceMutex);
    return retval;
}

static UA_StatusCode
timedShelveMethodCallback(UA_Server *server, const UA_NodeId *sessionId,
                                 void *sessionContext, const UA_NodeId *methodId,
                                 void *methodContext, const UA_NodeId *objectId,
                                 void *objectContext, size_t inputSize,
                                 const UA_Variant *input, size_t outputSize,
                                 UA_Variant *output)
{
    UA_LOCK(&server->serviceMutex);
    UA_StatusCode retval = UA_STATUSCODE_GOOD;
    UA_Condition *condition = getCondition(server, objectId);
    if (!condition) {
        retval = UA_STATUSCODE_BADNODEIDINVALID;
        goto done;
    }
    UA_Duration shelvingTime = *(UA_Duration *) input[0].data;
    retval = condition_timedShelve(server, condition, shelvingTime, NULL);
done:
    UA_UNLOCK(&server->serviceMutex);
    return retval;
}

static UA_StatusCode
oneShotShelveMethodCallback(UA_Server *server, const UA_NodeId *sessionId,
                          void *sessionContext, const UA_NodeId *methodId,
                          void *methodContext, const UA_NodeId *objectId,
                          void *objectContext, size_t inputSize,
                          const UA_Variant *input, size_t outputSize,
                          UA_Variant *output)
{
    UA_LOCK(&server->serviceMutex);
    UA_StatusCode retval = UA_STATUSCODE_GOOD;
    UA_Condition *condition = getCondition(server, objectId);
    if (!condition) {
        retval = UA_STATUSCODE_BADNODEIDINVALID;
        goto done;
    }
    retval = condition_oneShotShelve(server, condition, NULL);
done:
    UA_UNLOCK(&server->serviceMutex);
    return retval;
}

static UA_StatusCode
unshelveMethodCallback(UA_Server *server, const UA_NodeId *sessionId,
                            void *sessionContext, const UA_NodeId *methodId,
                            void *methodContext, const UA_NodeId *objectId,
                            void *objectContext, size_t inputSize,
                            const UA_Variant *input, size_t outputSize,
                            UA_Variant *output)
{
    UA_LOCK(&server->serviceMutex);
    UA_StatusCode retval = UA_STATUSCODE_GOOD;
    UA_Condition *condition = getCondition(server, objectId);
    if (!condition) {
        retval = UA_STATUSCODE_BADNODEIDINVALID;
        goto done;
    }
    retval = condition_unshelve(server, condition, NULL);
done:
    UA_UNLOCK(&server->serviceMutex);
    return retval;

}

static UA_StatusCode
timedShelve2MethodCallback(UA_Server *server, const UA_NodeId *sessionId,
                          void *sessionContext, const UA_NodeId *methodId,
                          void *methodContext, const UA_NodeId *objectId,
                          void *objectContext, size_t inputSize,
                          const UA_Variant *input, size_t outputSize,
                          UA_Variant *output)
{
    UA_LOCK(&server->serviceMutex);
    UA_StatusCode retval = UA_STATUSCODE_GOOD;
    UA_Condition *condition = getCondition(server, objectId);
    if (!condition) {
        retval = UA_STATUSCODE_BADNODEIDINVALID;
        goto done;
    }
    UA_Duration shelvingTime = *(UA_Duration *) input[0].data;
    const UA_LocalizedText *comment = (UA_LocalizedText *) input[1].data;
    retval = condition_timedShelve(server, condition, shelvingTime, comment);
done:
    UA_UNLOCK(&server->serviceMutex);
    return retval;
}

static UA_StatusCode
oneShotShelve2MethodCallback(UA_Server *server, const UA_NodeId *sessionId,
                            void *sessionContext, const UA_NodeId *methodId,
                            void *methodContext, const UA_NodeId *objectId,
                            void *objectContext, size_t inputSize,
                            const UA_Variant *input, size_t outputSize,
                            UA_Variant *output)
{
    UA_LOCK(&server->serviceMutex);
    UA_StatusCode retval = UA_STATUSCODE_GOOD;
    UA_Condition *condition = getCondition(server, objectId);
    if (!condition) {
        retval = UA_STATUSCODE_BADNODEIDINVALID;
        goto done;
    }
    const UA_LocalizedText *comment = (UA_LocalizedText *) input[0].data;
    retval = condition_oneShotShelve(server, condition, comment);
done:
    UA_UNLOCK(&server->serviceMutex);
    return retval;
}

static UA_StatusCode
unshelve2MethodCallback(UA_Server *server, const UA_NodeId *sessionId,
                       void *sessionContext, const UA_NodeId *methodId,
                       void *methodContext, const UA_NodeId *objectId,
                       void *objectContext, size_t inputSize,
                       const UA_Variant *input, size_t outputSize,
                       UA_Variant *output)
{
    UA_StatusCode retval = UA_STATUSCODE_GOOD;
    UA_Condition *condition = getCondition(server, objectId);
    if (!condition) {
        retval = UA_STATUSCODE_BADNODEIDINVALID;
        goto done;
    }
    const UA_LocalizedText *comment = (UA_LocalizedText *) input[0].data;
    retval = condition_unshelve(server, condition, comment);
done:
    UA_UNLOCK(&server->serviceMutex);
    return retval;
}

// ConditionType constructor implementation

static UA_StatusCode
setupConditionNodes (UA_Server *server, const UA_NodeId *condition,
                     const UA_NodeId *conditionType,
                     const UA_ConditionProperties *properties)
{
    /* Set Fields */
<<<<<<< HEAD
    /* Set EventType */
=======
    /* 1.Set EventType */
>>>>>>> 6454199e
    UA_Variant value;
    UA_Variant_setScalar(&value, (void*)(uintptr_t) conditionType, &UA_TYPES[UA_TYPES_NODEID]);
    UA_StatusCode retval = setConditionField(server, *condition, &value,
                                             UA_QUALIFIEDNAME(0,CONDITION_FIELD_EVENTTYPE));
    CONDITION_ASSERT_RETURN_RETVAL(retval, "Set EventType Field failed",);

<<<<<<< HEAD
    /* Set ConditionName */
=======
    /* 2.Set ConditionName */
>>>>>>> 6454199e
    UA_Variant_setScalar(&value, (void*)(uintptr_t)&properties->name.name,
                         &UA_TYPES[UA_TYPES_STRING]);
    retval = setConditionField(server, *condition, &value,
                               UA_QUALIFIEDNAME(0,CONDITION_FIELD_CONDITIONNAME));
    CONDITION_ASSERT_RETURN_RETVAL(retval, "Set ConditionName Field failed",);

<<<<<<< HEAD
    /* Set EnabledState */
    retval = setTwoStateVariable (server, condition, fieldEnabledStateQN, true, ENABLED_TEXT);
    CONDITION_ASSERT_RETURN_RETVAL(retval, "Setting initial Enabled state failed",);

    /* Set Retain*/
    UA_Boolean retain = false;
    UA_Variant_setScalar(&value, &retain, &UA_TYPES[UA_TYPES_BOOLEAN]);
=======
    /* 3.Set EnabledState (Disabled by default -> Retain Field = false) */
    UA_LocalizedText text = UA_LOCALIZEDTEXT(LOCALE, DISABLED_TEXT);
    UA_Variant_setScalar(&value, &text, &UA_TYPES[UA_TYPES_LOCALIZEDTEXT]);
    retval = setConditionField(server, *condition, &value,
                               UA_QUALIFIEDNAME(0,CONDITION_FIELD_ENABLEDSTATE));
    CONDITION_ASSERT_RETURN_RETVAL(retval, "Set EnabledState Field failed",);

    /* 4.Set EnabledState/Id */
    UA_Boolean stateId = false;
    UA_Variant_setScalar(&value, &stateId, &UA_TYPES[UA_TYPES_BOOLEAN]);
    retval = setConditionVariableFieldProperty(server, *condition, &value,
                                               UA_QUALIFIEDNAME(0,CONDITION_FIELD_ENABLEDSTATE),
                                               stateVariableIdQN);
    CONDITION_ASSERT_RETURN_RETVAL(retval, "Set EnabledState/Id Field failed",);

    /* 5.Set Retain*/
    UA_Variant_setScalar(&value, &stateId, &UA_TYPES[UA_TYPES_BOOLEAN]);
>>>>>>> 6454199e
    retval = setConditionField(server, *condition, &value, fieldRetainQN);
    CONDITION_ASSERT_RETURN_RETVAL(retval, "Set Retain Field failed",);

    /* Get ConditionSourceNode*/
    const UA_Node *conditionSourceNode = UA_NODESTORE_GET(server, &properties->source);
    if(!conditionSourceNode) {
        UA_LOG_WARNING(server->config.logging, UA_LOGCATEGORY_USERLAND,
                       "Couldn't find ConditionSourceNode. StatusCode %s", UA_StatusCode_name(retval));
        return UA_STATUSCODE_BADNOTFOUND;
    }

<<<<<<< HEAD
    /* Set SourceName*/
=======
    /* 6.Set SourceName*/
>>>>>>> 6454199e
    UA_Variant_setScalar(&value, (void*)(uintptr_t)&conditionSourceNode->head.browseName.name,
                         &UA_TYPES[UA_TYPES_STRING]);
    retval = setConditionField(server, *condition, &value,
                               UA_QUALIFIEDNAME(0,CONDITION_FIELD_SOURCENAME));
    if(retval != UA_STATUSCODE_GOOD) {
        UA_LOG_ERROR(server->config.logging, UA_LOGCATEGORY_USERLAND,
                     "Set SourceName Field failed. StatusCode %s",
                     UA_StatusCode_name(retval));
        UA_NODESTORE_RELEASE(server, conditionSourceNode);
        return retval;
    }

<<<<<<< HEAD
    /* Set SourceNode*/
=======
    /* 7.Set SourceNode*/
>>>>>>> 6454199e
    UA_Variant_setScalar(&value, (void*)(uintptr_t)&conditionSourceNode->head.nodeId,
                         &UA_TYPES[UA_TYPES_NODEID]);
    retval = setConditionField(server, *condition, &value, fieldSourceNodeQN);
    if(retval != UA_STATUSCODE_GOOD) {
        UA_LOG_ERROR(server->config.logging, UA_LOGCATEGORY_USERLAND,
                     "Set SourceNode Field failed. StatusCode %s", UA_StatusCode_name(retval));
        UA_NODESTORE_RELEASE(server, conditionSourceNode);
        return retval;
    }

    UA_NODESTORE_RELEASE(server, conditionSourceNode);

<<<<<<< HEAD
    /* Set Quality (TODO not supported, thus set with Status Good) */
=======
    /* 8. Set Quality (TODO not supported, thus set with Status Good) */
>>>>>>> 6454199e
    UA_StatusCode qualityValue = UA_STATUSCODE_GOOD;
    UA_Variant_setScalar(&value, &qualityValue, &UA_TYPES[UA_TYPES_STATUSCODE]);
    retval = setConditionField(server, *condition, &value,
                               UA_QUALIFIEDNAME(0,CONDITION_FIELD_QUALITY));
    CONDITION_ASSERT_RETURN_RETVAL(retval, "Set Quality Field failed",);

<<<<<<< HEAD
    /* Set Severity */
=======
    /* 9. Set Severity */
>>>>>>> 6454199e
    UA_UInt16 severityValue = 0;
    UA_Variant_setScalar(&value, &severityValue, &UA_TYPES[UA_TYPES_UINT16]);
    retval = setConditionField(server, *condition, &value,
                               UA_QUALIFIEDNAME(0,CONDITION_FIELD_SEVERITY));
    CONDITION_ASSERT_RETURN_RETVAL(retval, "Set Severity Field failed",);
    return retval;
}

static UA_StatusCode
UA_Server_setupAcknowledgeableConditionNodes (UA_Server *server, const UA_NodeId *condition,
                                              const UA_AcknowledgeableConditionProperties *properties)
{
    UA_NodeId acknowledgeableConditionTypeId = UA_NODEID_NUMERIC(0, UA_NS0ID_ACKNOWLEDGEABLECONDITIONTYPE);
<<<<<<< HEAD
    UA_StatusCode retval = setTwoStateVariable (server, condition, fieldAckedStateQN, true, ACKED_TEXT);
    CONDITION_ASSERT_RETURN_RETVAL(retval, "Setting initial Acked state failed",);
=======
    UA_StatusCode retval = UA_STATUSCODE_GOOD;
    setTwoStateVariable (server, condition, fieldAckedStateQN, true, ACKED_TEXT);
>>>>>>> 6454199e
    /* add optional field ConfirmedState*/
    if (properties->confirmable)
    {
        retval = addOptionalField(server, *condition, acknowledgeableConditionTypeId,
                                  fieldConfirmedStateQN, NULL);
        CONDITION_ASSERT_RETURN_RETVAL(retval, "Adding ConfirmedState optional Field failed",);

<<<<<<< HEAD
        retval = setTwoStateVariable (server, condition, fieldConfirmedStateQN, true, CONFIRMED_TEXT);
        CONDITION_ASSERT_RETURN_RETVAL(retval, "Setting initial Confirmed state failed",);
=======
        setTwoStateVariable (server, condition, fieldConfirmedStateQN, true, CONFIRMED_TEXT);
>>>>>>> 6454199e

        /* add reference from Condition to Confirm Method */
        UA_NodeId hasComponent = UA_NODEID_NUMERIC(0, UA_NS0ID_HASCOMPONENT);
        UA_NodeId confirm = UA_NODEID_NUMERIC(0, UA_NS0ID_ACKNOWLEDGEABLECONDITIONTYPE_CONFIRM);
        retval = addRef(server, *condition, hasComponent, confirm, true);
        CONDITION_ASSERT_RETURN_RETVAL(retval,
                                       "Adding HasComponent Reference to Confirm Method failed",);
    }
    return retval;
}

static UA_StatusCode
setupAlarmConditionShelvingState(UA_Server *server, const UA_NodeId *condition)
{
    UA_NodeId alarmConditionTypeId = UA_NODEID_NUMERIC(0, UA_NS0ID_ALARMCONDITIONTYPE);
    UA_NodeId shelvingStateId;
    UA_NodeId_init (&shelvingStateId);
    UA_StatusCode retval = addOptionalField(server, *condition, alarmConditionTypeId,
                              fieldShelvingStateQN, &shelvingStateId);
    CONDITION_ASSERT_GOTOLABEL(retval, "Adding ShelvingState optional Field failed",done);

    UA_NodeId shelvedStateType = UA_NODEID_NUMERIC(0, UA_NS0ID_SHELVEDSTATEMACHINETYPE);
    retval = addOptionalField(server, shelvingStateId, shelvedStateType, UA_QUALIFIEDNAME(0, SHELVEDSTATE_METHOD_TIMEDSHELVE2), NULL);
    CONDITION_ASSERT_GOTOLABEL(retval, "Adding ShelvingState optional TimedShelve2 Method failed",done);
    retval = addOptionalField(server, shelvingStateId, shelvedStateType, UA_QUALIFIEDNAME(0, SHELVEDSTATE_METHOD_ONESHOTSHELVE2), NULL);
    CONDITION_ASSERT_GOTOLABEL(retval, "Adding ShelvingState optional OneShotShelve2 Method failed",done);
    retval = addOptionalField(server, shelvingStateId, shelvedStateType, UA_QUALIFIEDNAME(0, SHELVEDSTATE_METHOD_UNSHELVE2), NULL);
    CONDITION_ASSERT_GOTOLABEL(retval, "Adding ShelvingState optional Unshelve2 Method failed", done);

    retval = setShelvedStateMachineUnshelved(server, &shelvingStateId);
    CONDITION_ASSERT_GOTOLABEL(retval, "Could not set the initial state",done);

done:
    UA_NodeId_clear (&shelvingStateId);
    return retval;
}

static UA_StatusCode
UA_Server_setupAlarmConditionNodes (UA_Server *server, const UA_NodeId *condition,
                                    const UA_AlarmConditionProperties *properties)
{
    UA_NodeId alarmConditionTypeId = UA_NODEID_NUMERIC(0, UA_NS0ID_ALARMCONDITIONTYPE);
    UA_Variant value;
    UA_StatusCode retval = UA_STATUSCODE_GOOD;
    setTwoStateVariable (server, condition, fieldActiveStateQN, false, INACTIVE_TEXT);
    if (!UA_NodeId_isNull(&properties->inputNode))
    {
        UA_Variant_setScalar(&value,(void *)(uintptr_t) &properties->inputNode, &UA_TYPES[UA_TYPES_NODEID]);
        retval = setConditionField (server, *condition, &value, fieldInputNodeQN);
        CONDITION_ASSERT_RETURN_RETVAL(retval, "Set InputNode Field failed",);
    }

    if (properties->isLatching)
    {
        retval = addOptionalField(server, *condition, alarmConditionTypeId,
                                  fieldLatchedStateQN, NULL);
        CONDITION_ASSERT_RETURN_RETVAL(retval, "Adding LatchedState optional Field failed",);
        setTwoStateVariable (server, condition, fieldLatchedStateQN, false, NOT_LATCHED_TEXT);

        /* add reference from Condition to Reset Method */
        UA_NodeId hasComponent = UA_NODEID_NUMERIC(0, UA_NS0ID_HASCOMPONENT);
        UA_NodeId reset = UA_NODEID_NUMERIC(0, UA_NS0ID_ALARMCONDITIONTYPE_RESET);
        retval = addRef(server, *condition, hasComponent, reset, true);
        CONDITION_ASSERT_RETURN_RETVAL(retval,
                                       "Adding HasComponent Reference to Reset Method failed",);

        /* add reference from Condition to Reset2 Method */
        UA_NodeId reset2 = UA_NODEID_NUMERIC(0, UA_NS0ID_ALARMCONDITIONTYPE_RESET2);
        retval = addRef(server, *condition, hasComponent, reset2, true);
        CONDITION_ASSERT_RETURN_RETVAL(retval,
                                       "Adding HasComponent Reference to Reset2 Method failed",);
    }

    if (properties->isSuppressible)
    {
        retval = addOptionalField(server, *condition, alarmConditionTypeId,
                                  fieldSuppressedStateQN, NULL);
        CONDITION_ASSERT_RETURN_RETVAL(retval, "Adding SuppressedState optional Field failed",);
        setTwoStateVariable(server, condition, fieldConfirmedStateQN, false, NOT_SUPPRESSED_TEXT);

        /* add reference from Condition to Suppress Method */
        UA_NodeId hasComponent = UA_NODEID_NUMERIC(0, UA_NS0ID_HASCOMPONENT);
        UA_NodeId suppress = UA_NODEID_NUMERIC(0, UA_NS0ID_ALARMCONDITIONTYPE_SUPPRESS);
        retval = addRef(server, *condition, hasComponent, suppress, true);
        CONDITION_ASSERT_RETURN_RETVAL(retval,
                                       "Adding HasComponent Reference to Suppress Method failed",);

        /* add reference from Condition to Suppress2 Method */
        UA_NodeId suppress2 = UA_NODEID_NUMERIC(0, UA_NS0ID_ALARMCONDITIONTYPE_SUPPRESS2);
        retval = addRef(server, *condition, hasComponent, suppress2, true);
        CONDITION_ASSERT_RETURN_RETVAL(retval,
                                       "Adding HasComponent Reference to Suppress2 Method failed",);

        /* add reference from Condition to UnSuppress Method */
        UA_NodeId unsuppress = UA_NODEID_NUMERIC(0, UA_NS0ID_ALARMCONDITIONTYPE_UNSUPPRESS);
        retval = addRef(server, *condition, hasComponent, unsuppress, true);
        CONDITION_ASSERT_RETURN_RETVAL(retval,
                                       "Adding HasComponent Reference to UnSuppress Method failed",);

        /* add reference from Condition to UnSuppress2 Method */
        UA_NodeId unsuppress2 = UA_NODEID_NUMERIC(0, UA_NS0ID_ALARMCONDITIONTYPE_UNSUPPRESS2);
        retval = addRef(server, *condition, hasComponent, unsuppress2, true);
        CONDITION_ASSERT_RETURN_RETVAL(retval,
                                       "Adding HasComponent Reference to UnSuppress2 Method failed",);
    }

    if (properties->isServiceable)
    {
        retval = addOptionalField(server, *condition, alarmConditionTypeId,
                                  fieldOutOfServiceStateQN, NULL);
        CONDITION_ASSERT_RETURN_RETVAL(retval, "Adding OutOfServiceState optional Field failed",);
        setTwoStateVariable(server, condition, fieldOutOfServiceStateQN, false, IN_SERVICE_TEXT);

        UA_NodeId hasComponent = UA_NODEID_NUMERIC(0, UA_NS0ID_HASCOMPONENT);
        UA_NodeId place = UA_NODEID_NUMERIC(0, UA_NS0ID_ALARMCONDITIONTYPE_PLACEINSERVICE);
        retval = addRef(server, *condition, hasComponent, place, true);
        CONDITION_ASSERT_RETURN_RETVAL(retval,
                                       "Adding HasComponent Reference to PlaceInService Method failed",);

        UA_NodeId place2 = UA_NODEID_NUMERIC(0, UA_NS0ID_ALARMCONDITIONTYPE_PLACEINSERVICE2);
        retval = addRef(server, *condition, hasComponent, place2, true);
        CONDITION_ASSERT_RETURN_RETVAL(retval,
                                       "Adding HasComponent Reference to PlaceInService2 Method failed",);

        UA_NodeId remove = UA_NODEID_NUMERIC(0, UA_NS0ID_ALARMCONDITIONTYPE_REMOVEFROMSERVICE);
        retval = addRef(server, *condition, hasComponent, remove, true);
        CONDITION_ASSERT_RETURN_RETVAL(retval,
                                       "Adding HasComponent Reference to RemoveFromService Method failed",);

        UA_NodeId remove2 = UA_NODEID_NUMERIC(0, UA_NS0ID_ALARMCONDITIONTYPE_REMOVEFROMSERVICE2);
        retval = addRef(server, *condition, hasComponent, remove2, true);
        CONDITION_ASSERT_RETURN_RETVAL(retval,
                                       "Adding HasComponent Reference to RemoveFromService2 Method failed",);
    }

    if (properties->isShelvable)
    {
        retval = setupAlarmConditionShelvingState (server, condition);
        if (retval != UA_STATUSCODE_GOOD) return retval;

        if (properties->maxTimeShelved)
        {
            retval = addOptionalField(server, *condition, alarmConditionTypeId,
                                      fieldMaxTimeShelvedQN, NULL);
            CONDITION_ASSERT_RETURN_RETVAL(retval, "Adding MaxTimeShelved optional Field failed",);
            UA_Variant_setScalar(&value, (void *) (uintptr_t) properties->maxTimeShelved, &UA_TYPES[UA_TYPES_DURATION]);
            retval = setConditionField (server, *condition, &value, fieldMaxTimeShelvedQN);
            CONDITION_ASSERT_RETURN_RETVAL(retval, "Set MaxTimeShelved Field failed",);
        }
    }

    if (properties->onDelay)
    {
        retval = addOptionalField(server, *condition, alarmConditionTypeId,
                                  fieldOnDelayQN, NULL);
        CONDITION_ASSERT_RETURN_RETVAL(retval, "Adding OnDelay optional Field failed",);
        UA_Variant_setScalar(&value, (void *) (uintptr_t) properties->onDelay, &UA_TYPES[UA_TYPES_DURATION]);
        retval = setConditionField (server, *condition, &value, fieldOnDelayQN);
        CONDITION_ASSERT_RETURN_RETVAL(retval, "Set OnDelay Field failed",);
    }

    if (properties->offDelay)
    {
        retval = addOptionalField(server, *condition, alarmConditionTypeId,
                                  fieldOffDelayQN, NULL);
        CONDITION_ASSERT_RETURN_RETVAL(retval, "Adding OffDelay optional Field failed",);
        UA_Variant_setScalar(&value, (void *) (uintptr_t) properties->offDelay, &UA_TYPES[UA_TYPES_DURATION]);
        retval = setConditionField (server, *condition, &value, fieldOffDelayQN);
        CONDITION_ASSERT_RETURN_RETVAL(retval, "Set OffDelay Field failed",);
    }

    if (properties->reAlarmTime)
    {
        retval = addOptionalField(server, *condition, alarmConditionTypeId,
                                  fieldReAlarmTimeQN, NULL);
        CONDITION_ASSERT_RETURN_RETVAL(retval, "Adding ReAlarmTime optional Field failed",);
        UA_Variant_setScalar(&value, (void *) (uintptr_t) properties->reAlarmTime, &UA_TYPES[UA_TYPES_DURATION]);
        retval = setConditionField (server, *condition, &value, fieldReAlarmTimeQN);
        CONDITION_ASSERT_RETURN_RETVAL(retval, "Set ReAlarmTime Field failed",);
    }
    if (properties->reAlarmRepeatCount)
    {
        retval = addOptionalField(server, *condition, alarmConditionTypeId,
                                  fieldReAlarmRepeatCountQN, NULL);
        CONDITION_ASSERT_RETURN_RETVAL(retval, "Adding ReAlarmRepeatCount optional Field failed",);
        UA_Variant_setScalar(&value, (void *) (uintptr_t) properties->reAlarmRepeatCount, &UA_TYPES[UA_TYPES_INT16]);
        retval = setConditionField (server, *condition, &value, fieldReAlarmRepeatCountQN);
        CONDITION_ASSERT_RETURN_RETVAL(retval, "Set ReAlarmTimeRepeatCount Field failed",);
    }

    //TODO add support for alarm audio
    //TODO alarm suppression groups
    return retval;
}

static UA_StatusCode
UA_Server_setupDiscrepancyAlarmNodes (UA_Server *server, const UA_NodeId *condition,
                                      const UA_DiscrepancyAlarmProperties *properties)
{
    //TODO
    return UA_STATUSCODE_GOOD;
}

static UA_StatusCode
UA_Server_setupOffNormalAlarmNodes (UA_Server *server, const UA_NodeId *condition,
                                    const UA_DiscrepancyAlarmProperties *properties)
{
    //TODO
    return UA_STATUSCODE_GOOD;
}


static UA_StatusCode
UA_Server_setupCertificateExpirationAlarmNodes (UA_Server *server, const UA_NodeId *condition,
                                                const UA_CertificateExpirationAlarmProperties *properties)
{
    UA_NodeId certificateConditionTypeId = UA_NODEID_NUMERIC(0, UA_NS0ID_CERTIFICATEEXPIRATIONALARMTYPE);
    UA_StatusCode retval = addOptionalField(server, *condition, certificateConditionTypeId,
                                            fieldExpirationDateQN, NULL);
    CONDITION_ASSERT_RETURN_RETVAL(retval, "Adding Expiration Limit optional field failed",);

    /* Set the default value for the Expiration limit property */
    UA_Duration defaultValue = EXPIRATION_LIMIT_DEFAULT_VALUE;
    retval |= writeObjectProperty_scalar (server, *condition, fieldExpirationDateQN,
                                          &defaultValue, &UA_TYPES[UA_TYPES_DURATION]);
    return retval;
}

static UA_StatusCode
UA_Server_setupLimitAlarmNodes(UA_Server *server, const UA_NodeId *condition, const UA_LimitAlarmProperties *properties)
{
    UA_StatusCode retval = UA_STATUSCODE_BADCONFIGURATIONERROR;
    if (!properties->lowLimit && !properties->lowLowLimit && !properties->highLimit && !properties->highHighLimit)
    {
        CONDITION_LOG_ERROR (retval, "At least one limit field is mandatory");
        return retval;
    }

    UA_NodeId LimitAlarmTypeId = UA_NODEID_NUMERIC(0, UA_NS0ID_LIMITALARMTYPE);
    UA_Variant value;

    if (properties->lowLowLimit)
    {
        /* Add optional field LowLowLimit */
        retval = addOptionalField(server, *condition, LimitAlarmTypeId, fieldLowLowLimitQN, NULL);
        CONDITION_ASSERT_RETURN_RETVAL(retval, "Adding LowLowLimit optional Field failed",);
        UA_Variant_setScalar(&value, (void *) (uintptr_t) properties->lowLowLimit, &UA_TYPES[UA_TYPES_DOUBLE]);
        retval = setConditionField (server, *condition, &value, fieldLowLowLimitQN);
        CONDITION_ASSERT_RETURN_RETVAL(retval, "Set LowLowLimit Field failed",);
    }

    if (properties->lowLimit)
    {
        /* Add optional field LowLimit */
        retval = addOptionalField(server, *condition, LimitAlarmTypeId, fieldLowLimitQN, NULL);
        CONDITION_ASSERT_RETURN_RETVAL(retval, "Adding LowLimit optional Field failed",);
        UA_Variant_setScalar(&value, (void *) (uintptr_t) properties->lowLimit, &UA_TYPES[UA_TYPES_DOUBLE]);
        retval = setConditionField (server, *condition, &value, fieldLowLimitQN);
        CONDITION_ASSERT_RETURN_RETVAL(retval, "Set LowLimit Field failed",);
    }

    if (properties->highLimit)
    {
        /* Add optional field HighLimit */
        retval = addOptionalField(server, *condition, LimitAlarmTypeId, fieldHighLimitQN, NULL);
        CONDITION_ASSERT_RETURN_RETVAL(retval, "Adding HighLimit optional Field failed",);
        UA_Variant_setScalar(&value, (void *) (uintptr_t) properties->highLimit, &UA_TYPES[UA_TYPES_DOUBLE]);
        retval = setConditionField (server, *condition, &value, fieldHighLimitQN);
        CONDITION_ASSERT_RETURN_RETVAL(retval, "Set HighLimit Field failed",);
    }

    if (properties->highHighLimit)
    {
        /* Add optional field HighHighLimit */
        retval = addOptionalField(server, *condition, LimitAlarmTypeId, fieldHighHighLimitQN, NULL);
        CONDITION_ASSERT_RETURN_RETVAL(retval, "Adding HighHighLimit optional Field failed",);
        UA_Variant_setScalar(&value, (void *) (uintptr_t) properties->highHighLimit, &UA_TYPES[UA_TYPES_DOUBLE]);
        retval = setConditionField (server, *condition, &value, fieldHighHighLimitQN);
        CONDITION_ASSERT_RETURN_RETVAL(retval, "Set HighHighLimit Field failed",);
    }

    return retval;
}

static UA_StatusCode
setupDeviationAlarmNodes (UA_Server *server, const UA_NodeId *condition,
                          const UA_DeviationAlarmProperties *properties)
{
    //TODO
    return UA_STATUSCODE_GOOD;
}

static UA_StatusCode
UA_Server_setupExclusiveDeviationAlarmNodes (UA_Server *server, const UA_NodeId *condition,
                                             const UA_DeviationAlarmProperties *properties)
{
    return setupDeviationAlarmNodes (server, condition, properties);
}

static UA_StatusCode
UA_Server_setupNonExclusiveDeviationAlarmNodes (UA_Server *server, const UA_NodeId *condition,
                                                const UA_DeviationAlarmProperties *properties)
{
    return setupDeviationAlarmNodes (server, condition, properties);
}

static UA_StatusCode
setupRateOfChangeAlarmNodes (UA_Server *server, const UA_NodeId *condition,
                             const UA_RateOfChangeAlarmProperties *properties)
{
    UA_NodeId RateOfChangeAlarmTypeId = UA_NODEID_NUMERIC(0, UA_NS0ID_EXCLUSIVERATEOFCHANGEALARMTYPE);
    UA_StatusCode retval = addOptionalField(server, *condition, RateOfChangeAlarmTypeId,
                                            fieldEngineeringUnitsQN, NULL);
    //todo write value to node
    return retval;
}


static UA_StatusCode
UA_Server_setupExclusiveRateOfChangeAlarmNodes (UA_Server *server, const UA_NodeId *condition,
                                                const UA_RateOfChangeAlarmProperties *properties)
{
    return setupRateOfChangeAlarmNodes (server, condition, properties);
}

static UA_StatusCode
UA_Server_setupNonExclusiveRateOfChangeAlarmNodes (UA_Server *server, const UA_NodeId *condition,
                                                   const UA_RateOfChangeAlarmProperties *properties)
{
    return setupRateOfChangeAlarmNodes (server, condition, properties);
}

static UA_StatusCode UA_Server_setConditionNodesSetupFn (UA_Server *server, const UA_NodeId *typeId, UA_ConditionTypeSetupNodesFn fn)
{
    const UA_Node *node = UA_NODESTORE_GET (server, typeId);
    //TODO check if subtype of condition type
    if (node->head.nodeClass != UA_NODECLASS_OBJECTTYPE) return UA_STATUSCODE_BADNODECLASSINVALID;
    UA_ObjectTypeNode *object_node = (UA_ObjectTypeNode *) (uintptr_t) node;
    object_node->_conditionNodeSetupFn = fn;
    UA_NODESTORE_RELEASE(server, node);
    return UA_STATUSCODE_GOOD;
}

struct UA_ConditionTypeMetaData
{
    UA_NodeId typeId;
    UA_ConditionTypeSetupNodesFn nodeSetup;
};

void initNs0ConditionAndAlarms (UA_Server *server)
{
    /* Set callbacks for Method Fields of a condition. The current implementation
     * references methods without copying them when creating objects. So the
     * callbacks will be attached to the methods of the conditionType. */

    UA_NodeId methodId[] = {
        {0, UA_NODEIDTYPE_NUMERIC, {UA_NS0ID_CONDITIONTYPE_DISABLE}},
        {0, UA_NODEIDTYPE_NUMERIC, {UA_NS0ID_CONDITIONTYPE_ENABLE}},
        {0, UA_NODEIDTYPE_NUMERIC, {UA_NS0ID_CONDITIONTYPE_ADDCOMMENT}},
        {0, UA_NODEIDTYPE_NUMERIC, {UA_NS0ID_CONDITIONTYPE_CONDITIONREFRESH}},
        {0, UA_NODEIDTYPE_NUMERIC, {UA_NS0ID_CONDITIONTYPE_CONDITIONREFRESH2}},
        {0, UA_NODEIDTYPE_NUMERIC, {UA_NS0ID_ACKNOWLEDGEABLECONDITIONTYPE_ACKNOWLEDGE}},
        {0, UA_NODEIDTYPE_NUMERIC, {UA_NS0ID_ACKNOWLEDGEABLECONDITIONTYPE_CONFIRM}},
        {0, UA_NODEIDTYPE_NUMERIC, {UA_NS0ID_ALARMCONDITIONTYPE_RESET}},
        {0, UA_NODEIDTYPE_NUMERIC, {UA_NS0ID_ALARMCONDITIONTYPE_RESET2}},
        {0, UA_NODEIDTYPE_NUMERIC, {UA_NS0ID_ALARMCONDITIONTYPE_SUPPRESS}},
        {0, UA_NODEIDTYPE_NUMERIC, {UA_NS0ID_ALARMCONDITIONTYPE_SUPPRESS2}},
        {0, UA_NODEIDTYPE_NUMERIC, {UA_NS0ID_ALARMCONDITIONTYPE_UNSUPPRESS}},
        {0, UA_NODEIDTYPE_NUMERIC, {UA_NS0ID_ALARMCONDITIONTYPE_UNSUPPRESS}},
        {0, UA_NODEIDTYPE_NUMERIC, {UA_NS0ID_ALARMCONDITIONTYPE_PLACEINSERVICE}},
        {0, UA_NODEIDTYPE_NUMERIC, {UA_NS0ID_ALARMCONDITIONTYPE_PLACEINSERVICE2}},
        {0, UA_NODEIDTYPE_NUMERIC, {UA_NS0ID_ALARMCONDITIONTYPE_REMOVEFROMSERVICE}},
        {0, UA_NODEIDTYPE_NUMERIC, {UA_NS0ID_ALARMCONDITIONTYPE_REMOVEFROMSERVICE2}},

        {0, UA_NODEIDTYPE_NUMERIC, {UA_NS0ID_SHELVEDSTATEMACHINETYPE_TIMEDSHELVE}},
        {0, UA_NODEIDTYPE_NUMERIC, {UA_NS0ID_SHELVEDSTATEMACHINETYPE_ONESHOTSHELVE}},
        {0, UA_NODEIDTYPE_NUMERIC, {UA_NS0ID_SHELVEDSTATEMACHINETYPE_UNSHELVE}},
        {0, UA_NODEIDTYPE_NUMERIC, {UA_NS0ID_SHELVEDSTATEMACHINETYPE_TIMEDSHELVE2}},
        {0, UA_NODEIDTYPE_NUMERIC, {UA_NS0ID_SHELVEDSTATEMACHINETYPE_ONESHOTSHELVE2}},
        {0, UA_NODEIDTYPE_NUMERIC, {UA_NS0ID_SHELVEDSTATEMACHINETYPE_UNSHELVE2}}
    };

    UA_StatusCode retval = UA_STATUSCODE_GOOD;
    retval |= setMethodNode_callback(server, methodId[0], disableMethodCallback);
    retval |= setMethodNode_callback(server, methodId[1], enableMethodCallback);
    retval |= setMethodNode_callback(server, methodId[2], addCommentMethodCallback);
    retval |= setMethodNode_callback(server, methodId[3], refreshMethodCallback);
    retval |= setMethodNode_callback(server, methodId[4], refresh2MethodCallback);
    retval |= setMethodNode_callback(server, methodId[5], acknowledgeMethodCallback);
    retval |= setMethodNode_callback(server, methodId[6], confirmMethodCallback);
    retval |= setMethodNode_callback(server, methodId[7], resetMethodCallback);
    retval |= setMethodNode_callback(server, methodId[8], reset2MethodCallback);
    retval |= setMethodNode_callback(server, methodId[9], suppressMethodCallback);
    retval |= setMethodNode_callback(server, methodId[10], suppress2MethodCallback);
    retval |= setMethodNode_callback(server, methodId[11], unsuppressMethodCallback);
    retval |= setMethodNode_callback(server, methodId[12], unsuppress2MethodCallback);
    retval |= setMethodNode_callback(server, methodId[13], placeInServiceMethodCallback);
    retval |= setMethodNode_callback(server, methodId[14], placeInService2MethodCallback);
    retval |= setMethodNode_callback(server, methodId[15], removeFromServiceMethodCallback);
    retval |= setMethodNode_callback(server, methodId[16], removeFromService2MethodCallback);

    retval |= setMethodNode_callback(server, methodId[17], timedShelveMethodCallback);
    retval |= setMethodNode_callback(server, methodId[18], oneShotShelveMethodCallback);
    retval |= setMethodNode_callback(server, methodId[19], unshelveMethodCallback);
    retval |= setMethodNode_callback(server, methodId[20], timedShelve2MethodCallback);
    retval |= setMethodNode_callback(server, methodId[21], oneShotShelve2MethodCallback);
    retval |= setMethodNode_callback(server, methodId[22], unshelve2MethodCallback);

    // Create RefreshEvents
    if(UA_NodeId_isNull(&server->refreshEvents[REFRESHEVENT_START_IDX]) &&
       UA_NodeId_isNull(&server->refreshEvents[REFRESHEVENT_END_IDX])) {

        UA_NodeId refreshStartEventTypeNodeId = UA_NODEID_NUMERIC(0, UA_NS0ID_REFRESHSTARTEVENTTYPE);
        UA_NodeId refreshEndEventTypeNodeId = UA_NODEID_NUMERIC(0, UA_NS0ID_REFRESHENDEVENTTYPE);

        /* Create RefreshStartEvent */
        retval = createEvent(server, refreshStartEventTypeNodeId, &server->refreshEvents[REFRESHEVENT_START_IDX]);
        if (retval != UA_STATUSCODE_GOOD)
        {
            UA_LOG_ERROR(server->config.logging, UA_LOGCATEGORY_USERLAND,
                         "CreateEvent RefreshStart failed. StatusCode %s", UA_StatusCode_name(retval));
        }

        /* Create RefreshEndEvent */
        retval = createEvent(server, refreshEndEventTypeNodeId, &server->refreshEvents[REFRESHEVENT_END_IDX]);
        if (retval != UA_STATUSCODE_GOOD)
        {
            UA_LOG_ERROR(server->config.logging, UA_LOGCATEGORY_USERLAND,
                         "CreateEvent RefreshEnd failed. StatusCode %s", UA_StatusCode_name(retval));
        }
    }

    /* change Refresh Events IsAbstract = false
     * so abstract Events : RefreshStart and RefreshEnd could be created */
    UA_NodeId refreshStartEventTypeNodeId = UA_NODEID_NUMERIC(0, UA_NS0ID_REFRESHSTARTEVENTTYPE);
    UA_NodeId refreshEndEventTypeNodeId = UA_NODEID_NUMERIC(0, UA_NS0ID_REFRESHENDEVENTTYPE);

    UA_Boolean startAbstract = false;
    UA_Boolean endAbstract = false;
    readWithReadValue(server, &refreshStartEventTypeNodeId,
                      UA_ATTRIBUTEID_ISABSTRACT, &startAbstract);
    readWithReadValue(server, &refreshEndEventTypeNodeId,
                      UA_ATTRIBUTEID_ISABSTRACT, &endAbstract);

    UA_Boolean inner = (startAbstract == false && endAbstract == false);
    if(inner) {
        writeIsAbstractAttribute(server, refreshStartEventTypeNodeId, false);
        writeIsAbstractAttribute(server, refreshEndEventTypeNodeId, false);
    }

    const struct UA_ConditionTypeMetaData conditions[] = {
        {
            .typeId = {0, UA_NODEIDTYPE_NUMERIC, {UA_NS0ID_ACKNOWLEDGEABLECONDITIONTYPE}},
            .nodeSetup = (UA_ConditionTypeSetupNodesFn) UA_Server_setupAcknowledgeableConditionNodes
        },
        {
            .typeId = {0, UA_NODEIDTYPE_NUMERIC, {UA_NS0ID_ALARMCONDITIONTYPE}},
            .nodeSetup = (UA_ConditionTypeSetupNodesFn) UA_Server_setupAlarmConditionNodes
        },
        {
            .typeId = {0, UA_NODEIDTYPE_NUMERIC, {UA_NS0ID_DISCREPANCYALARMTYPE}},
            .nodeSetup = (UA_ConditionTypeSetupNodesFn)UA_Server_setupDiscrepancyAlarmNodes
        },
        {
            .typeId = {0, UA_NODEIDTYPE_NUMERIC, {UA_NS0ID_OFFNORMALALARMTYPE}},
            .nodeSetup = (UA_ConditionTypeSetupNodesFn) UA_Server_setupOffNormalAlarmNodes
        },
        {
            .typeId = {0, UA_NODEIDTYPE_NUMERIC, {UA_NS0ID_CERTIFICATEEXPIRATIONALARMTYPE}},
            .nodeSetup = (UA_ConditionTypeSetupNodesFn) UA_Server_setupCertificateExpirationAlarmNodes
        },
        {
            .typeId = {0, UA_NODEIDTYPE_NUMERIC, {UA_NS0ID_LIMITALARMTYPE}},
            .nodeSetup = (UA_ConditionTypeSetupNodesFn) UA_Server_setupLimitAlarmNodes
        },
        {
            .typeId = {0, UA_NODEIDTYPE_NUMERIC, {UA_NS0ID_EXCLUSIVEDEVIATIONALARMTYPE}},
            .nodeSetup = (UA_ConditionTypeSetupNodesFn) UA_Server_setupExclusiveDeviationAlarmNodes
        },
        {
            .typeId = {0, UA_NODEIDTYPE_NUMERIC, {UA_NS0ID_NONEXCLUSIVEDEVIATIONALARMTYPE}},
            .nodeSetup = (UA_ConditionTypeSetupNodesFn) UA_Server_setupNonExclusiveDeviationAlarmNodes
        },
        {
            .typeId = {0, UA_NODEIDTYPE_NUMERIC, {UA_NS0ID_EXCLUSIVERATEOFCHANGEALARMTYPE}},
            .nodeSetup = (UA_ConditionTypeSetupNodesFn) UA_Server_setupExclusiveRateOfChangeAlarmNodes
        },
        {
            .typeId = {0, UA_NODEIDTYPE_NUMERIC, {UA_NS0ID_NONEXCLUSIVERATEOFCHANGEALARMTYPE}},
            .nodeSetup = (UA_ConditionTypeSetupNodesFn) UA_Server_setupNonExclusiveRateOfChangeAlarmNodes
        }
    };
    for (size_t i=0; i<sizeof(conditions)/sizeof(conditions[0]); i++)
    {
        if (UA_Server_setConditionNodesSetupFn (server, &conditions[i].typeId, conditions[i].nodeSetup) != UA_STATUSCODE_GOOD)
        {
            UA_LOG_ERROR(server->config.logging, UA_LOGCATEGORY_SERVER,
                         "Error encountered when setting up the server's alarms and conditions");
        }
    }
}

UA_StatusCode
<<<<<<< HEAD
UA_Server_Condition_getInputNodeValue (UA_Server *server, UA_NodeId conditionId, UA_Variant *out)
=======
UA_Server_conditionGetInputNodeValue (UA_Server *server, UA_NodeId conditionId, UA_Variant *out)
>>>>>>> 6454199e
{
    UA_QualifiedName inputNodeQN = UA_QUALIFIEDNAME(0, "InputNode");
    UA_BrowsePathResult bpr =  UA_Server_browseSimplifiedBrowsePath(server, conditionId, 1, &inputNodeQN);
    if (bpr.statusCode != UA_STATUSCODE_GOOD || bpr.targetsSize != 1) return bpr.statusCode;
    UA_Variant sourceNodeId;
    UA_StatusCode status = UA_Server_readValue(server, bpr.targets[0].targetId.nodeId, &sourceNodeId);
    UA_BrowsePathResult_clear(&bpr);
    if (status != UA_STATUSCODE_GOOD || sourceNodeId.type != &UA_TYPES[UA_TYPES_NODEID]) return status;
    status = UA_Server_readValue(server, *(UA_NodeId*) sourceNodeId.data, out);
    UA_Variant_clear(&sourceNodeId);
    return status;
}

/* Condition Types */

#define LIMITSTATE_LOWLOWSTATEBIT 1
#define LIMITSTATE_LOWSTATEBIT 2
#define LIMITSTATE_HIGHSTATEBIT 3
#define LIMITSTATE_HIGHHIGHSTATEBIT 4

#define LIMITSTATE_CHECK(state, bit) (((state) >> (bit)) & 1)
#define LIMITSTATE_SET(state, bit) ((state) |= 1 << (bit))

typedef UA_Byte UA_LimitAlarmLimitState;

static void limitAlarmCalculateLimitState (
    UA_Server *server,
    const UA_NodeId *conditionId,
    UA_Double inputValue,
    UA_LimitAlarmLimitState prevState,
    UA_LimitAlarmLimitState *stateOut,
    UA_Boolean exclusive
)
{
    UA_LimitAlarmLimitState state = 0;
    UA_Double highHighLimit;
    UA_Double highLimit;
    UA_Double lowLimit;
    UA_Double lowLowLimit;

    UA_Double highHighDeadband = 0;
    UA_Double highDeadband = 0;
    UA_Double lowDeadband = 0;
    UA_Double lowLowDeadband = 0;

    UA_StatusCode retval = UA_STATUSCODE_GOOD;
    readObjectPropertyDouble (server, *conditionId, UA_QUALIFIEDNAME(0, CONDITION_FIELD_HIGHHIGHDEADBAND), &highHighDeadband);
    retval = readObjectPropertyDouble (server, *conditionId, UA_QUALIFIEDNAME(0, CONDITION_FIELD_HIGHHIGHLIMIT), &highHighLimit);
    if (retval == UA_STATUSCODE_GOOD)
    {
        UA_Double limit = LIMITSTATE_CHECK(prevState, LIMITSTATE_HIGHHIGHSTATEBIT) ?
                          (highHighLimit - highHighDeadband) :  highHighLimit;
        if (inputValue >= limit)
        {
            LIMITSTATE_SET(state, LIMITSTATE_HIGHHIGHSTATEBIT);
            if (exclusive) goto done;
        }
    }

    readObjectPropertyDouble (server, *conditionId, UA_QUALIFIEDNAME(0, CONDITION_FIELD_HIGHDEADBAND), &highDeadband);
    retval = readObjectPropertyDouble (server, *conditionId, UA_QUALIFIEDNAME(0, CONDITION_FIELD_HIGHLIMIT), &highLimit);
    if (retval == UA_STATUSCODE_GOOD)
    {
        UA_Double limit = LIMITSTATE_CHECK(prevState, LIMITSTATE_HIGHSTATEBIT) ?
                          (highLimit - highDeadband) :  highLimit;
        if (inputValue >= limit)
        {
            LIMITSTATE_SET(state, LIMITSTATE_HIGHSTATEBIT);
            if (exclusive) goto done;
        }
    }

    readObjectPropertyDouble (server, *conditionId, UA_QUALIFIEDNAME(0, CONDITION_FIELD_LOWDEADBAND), &lowDeadband);
    retval = readObjectPropertyDouble (server, *conditionId, UA_QUALIFIEDNAME(0, CONDITION_FIELD_LOWLIMIT), &lowLimit);
    if (retval == UA_STATUSCODE_GOOD)
    {
        UA_Double limit = LIMITSTATE_CHECK(prevState, LIMITSTATE_LOWSTATEBIT) ?
                          (lowLimit + lowDeadband) :  lowLimit;
        if (inputValue <= limit)
        {
            LIMITSTATE_SET(state, LIMITSTATE_LOWSTATEBIT);
            if (exclusive) goto done;
        }
    }

    readObjectPropertyDouble (server, *conditionId, UA_QUALIFIEDNAME(0, CONDITION_FIELD_LOWLOWDEADBAND), &lowLowDeadband);
    retval = readObjectPropertyDouble (server, *conditionId, UA_QUALIFIEDNAME(0, CONDITION_FIELD_LOWLOWLIMIT), &lowLowLimit);
    if (retval == UA_STATUSCODE_GOOD)
    {
        UA_Double limit = LIMITSTATE_CHECK(prevState, LIMITSTATE_LOWLOWSTATEBIT) ?
                          (lowLowLimit + lowLowDeadband) :  lowLowLimit;
        if (inputValue <= limit)
        {
            LIMITSTATE_SET(state, LIMITSTATE_LOWLOWSTATEBIT);
            if (exclusive) goto done;
        }
    }
done:
    *stateOut = state;
}

static UA_StatusCode
exclusiveLimitAlarmUpdateLimitState (UA_Server *server, const UA_NodeId *conditionId,
                                     UA_LimitAlarmLimitState state)
{
    UA_NodeId limitStateId;
    UA_NodeId_init (&limitStateId);
    UA_NodeId currentStateId;
    UA_NodeId_init (&currentStateId);
    UA_NodeId currentStateIdId;
    UA_NodeId_init (&currentStateIdId);
    UA_StatusCode retval = UA_STATUSCODE_GOOD;
    retval = getNodeIdWithBrowseName(server, conditionId, fieldLimitStateQN, &limitStateId);
    if (retval != UA_STATUSCODE_GOOD)
    {
        CONDITION_LOG_ERROR(retval, "Could not get LimitState nodeId")
        goto done;
    }
    retval = getNodeIdWithBrowseName(server, &limitStateId, UA_QUALIFIEDNAME(0, "CurrentState"), &currentStateId);
    UA_NodeId_clear(&limitStateId);
    if (retval != UA_STATUSCODE_GOOD)
    {
        CONDITION_LOG_ERROR(retval, "Could not get LimitState CurrentState nodeId")
        goto done;
    }
    retval = getNodeIdWithBrowseName(server, &currentStateId, UA_QUALIFIEDNAME(0, "Id"), &currentStateIdId);
    if (retval != UA_STATUSCODE_GOOD)
    {
        CONDITION_LOG_ERROR(retval, "Could not get LimitState CurrentState Id nodeId")
        goto done;
    }

    UA_LocalizedText currentStateValue;
    UA_NodeId currentStateIdValue;

    if (LIMITSTATE_CHECK(state, LIMITSTATE_HIGHHIGHSTATEBIT))
    {
        currentStateValue = UA_LOCALIZEDTEXT(LOCALE, ACTIVE_HIGHHIGH_TEXT);
        currentStateIdValue = UA_NODEID_NUMERIC(0, UA_NS0ID_EXCLUSIVELIMITSTATEMACHINETYPE_HIGHHIGH);
    }
    else if (LIMITSTATE_CHECK(state, LIMITSTATE_HIGHSTATEBIT))
    {
        currentStateValue = UA_LOCALIZEDTEXT(LOCALE, ACTIVE_HIGH_TEXT);
        currentStateIdValue = UA_NODEID_NUMERIC(0, UA_NS0ID_EXCLUSIVELIMITSTATEMACHINETYPE_HIGH);
    }
    else if (LIMITSTATE_CHECK(state, LIMITSTATE_LOWSTATEBIT))
    {
        currentStateValue = UA_LOCALIZEDTEXT(LOCALE, ACTIVE_LOW_TEXT);
        currentStateIdValue = UA_NODEID_NUMERIC(0, UA_NS0ID_EXCLUSIVELIMITSTATEMACHINETYPE_LOW);
    }
    else if (LIMITSTATE_CHECK(state, LIMITSTATE_LOWLOWSTATEBIT))
    {
        currentStateValue = UA_LOCALIZEDTEXT(LOCALE, ACTIVE_LOWLOW_TEXT);
        currentStateIdValue = UA_NODEID_NUMERIC(0, UA_NS0ID_EXCLUSIVELIMITSTATEMACHINETYPE_LOWLOW);
    }
    else
    {
        currentStateValue = UA_LOCALIZEDTEXT(LOCALE, "Normal");
        currentStateIdValue = UA_NODEID_NULL;
    }

    UA_Variant value;
    UA_Variant_setScalar(&value, &currentStateValue, &UA_TYPES[UA_TYPES_LOCALIZEDTEXT]);
    retval = writeValueAttribute(server, currentStateId, &value);
    if (retval != UA_STATUSCODE_GOOD)
    {
        CONDITION_LOG_ERROR(retval , "Could not write current state value");
        goto done;
    }
    UA_Variant_setScalar(&value, &currentStateIdValue, &UA_TYPES[UA_TYPES_NODEID]);
    retval = writeValueAttribute(server, currentStateIdId, &value);
    if (retval != UA_STATUSCODE_GOOD)
    {
        CONDITION_LOG_ERROR(retval , "Could not write current state id value");
        goto done;
    }

    //TODO update last transition

done:
    UA_NodeId_clear(&currentStateId);
    UA_NodeId_clear(&currentStateIdId);
    return retval;
}

static void
exclusiveLimitAlarmCalculateEventInfo (UA_Server *server, const UA_NodeId *conditionId,
                                       UA_LimitAlarmLimitState state, UA_Double value,
                                       UA_ConditionEventInfo *info)
{
    if (state == 0)
    {
        info->message = UA_LOCALIZEDTEXT(LOCALE, "Alarm state is Normal");
        info->hasSeverity = true;
        info->severity = 0;
        return;
    }
    UA_UInt16 severity = 250; //Arbitrary default
    char *stateText = NULL;
    if (LIMITSTATE_CHECK(state, LIMITSTATE_HIGHHIGHSTATEBIT))
    {
        stateText = "HighHigh";
        readObjectPropertyUInt16(server, *conditionId, UA_QUALIFIEDNAME(0, "SeverityHighHigh"), &severity);
    }
    else if (LIMITSTATE_CHECK(state, LIMITSTATE_HIGHSTATEBIT))
    {
        stateText = "High";
        readObjectPropertyUInt16(server, *conditionId, UA_QUALIFIEDNAME(0, "SeverityHigh"), &severity);
    }
    else if (LIMITSTATE_CHECK(state, LIMITSTATE_LOWSTATEBIT))
    {
        stateText = "Low";
        readObjectPropertyUInt16(server, *conditionId, UA_QUALIFIEDNAME(0, "SeverityLow"), &severity);
    }
    else if (LIMITSTATE_CHECK(state, LIMITSTATE_LOWLOWSTATEBIT))
    {
        stateText = "LowLow";
        readObjectPropertyUInt16(server, *conditionId, UA_QUALIFIEDNAME(0, "SeverityLowLow"), &severity);
    }

    info->message.locale = UA_STRING(LOCALE);
    info->message.text = UA_String_fromFormat ("Alarm state is %s. Value %.2lf", stateText, value);
    info->hasSeverity = true;
    info->severity = severity;
}

static UA_StatusCode
exclusiveLimitAlarmGetState (UA_Server *server, const UA_NodeId *conditionId,
                             UA_LimitAlarmLimitState* stateOut)
{
    UA_Variant outValue;
    UA_Variant_init (&outValue);
    UA_NodeId limitStateId;
    UA_NodeId_init (&limitStateId);
    UA_NodeId currentStateId;
    UA_NodeId_init (&currentStateId);
    UA_NodeId currentStateIdId;
    UA_NodeId_init (&currentStateIdId);
    UA_StatusCode retval = UA_STATUSCODE_GOOD;
    retval = getNodeIdWithBrowseName(server, conditionId, fieldLimitStateQN, &limitStateId);
    if (retval != UA_STATUSCODE_GOOD)
    {
        CONDITION_LOG_ERROR(retval, "Could not get LimitState nodeId")
        goto done;
    }
    retval = getNodeIdWithBrowseName(server, &limitStateId, UA_QUALIFIEDNAME(0, "CurrentState"), &currentStateId);
    UA_NodeId_clear(&limitStateId);
    if (retval != UA_STATUSCODE_GOOD)
    {
        CONDITION_LOG_ERROR(retval, "Could not get LimitState CurrentState nodeId")
        goto done;
    }
    retval = getNodeIdWithBrowseName(server, &currentStateId, UA_QUALIFIEDNAME(0, "Id"), &currentStateIdId);
    if (retval != UA_STATUSCODE_GOOD)
    {
        CONDITION_LOG_ERROR(retval, "Could not get LimitState CurrentState Id nodeId")
        goto done;
    }

    retval = readWithReadValue(server, &currentStateIdId, UA_ATTRIBUTEID_VALUE,&outValue);
    if (retval != UA_STATUSCODE_GOOD)
    {
        CONDITION_LOG_ERROR(retval, "Could not read LimitState CurrentState Id value");
        goto done;
    }

    UA_LimitAlarmLimitState state = 0;
    const UA_NodeId *idValue = (const UA_NodeId *) outValue.data;
    UA_NodeId highhigh = UA_NODEID_NUMERIC(0, UA_NS0ID_EXCLUSIVELIMITSTATEMACHINETYPE_HIGHHIGH);
    UA_NodeId high = UA_NODEID_NUMERIC(0, UA_NS0ID_EXCLUSIVELIMITSTATEMACHINETYPE_HIGH);
    UA_NodeId low = UA_NODEID_NUMERIC(0, UA_NS0ID_EXCLUSIVELIMITSTATEMACHINETYPE_LOW);
    UA_NodeId lowlow = UA_NODEID_NUMERIC(0, UA_NS0ID_EXCLUSIVELIMITSTATEMACHINETYPE_LOWLOW);
    if (UA_NodeId_equal(idValue, &highhigh)) LIMITSTATE_SET(state, LIMITSTATE_HIGHHIGHSTATEBIT);
    else if (UA_NodeId_equal(idValue, &high)) LIMITSTATE_SET(state, LIMITSTATE_HIGHSTATEBIT);
    else if (UA_NodeId_equal(idValue, &low)) LIMITSTATE_SET(state, LIMITSTATE_LOWSTATEBIT);
    else if (UA_NodeId_equal(idValue, &lowlow)) LIMITSTATE_SET(state, LIMITSTATE_LOWLOWSTATEBIT);
    *stateOut = state;
done:
    UA_Variant_clear(&outValue);
    UA_NodeId_clear(&currentStateId);
    UA_NodeId_clear(&currentStateIdId);
    return retval;
}

static UA_StatusCode exclusiveLimitAlarmEvaluate (
    UA_Server *server,
    const UA_NodeId *conditionId,
    const UA_Double *input
)
{
    UA_ConditionEventInfo info = {0};
    UA_StatusCode retval = UA_STATUSCODE_GOOD;
    UA_LimitAlarmLimitState prevState;
    retval = exclusiveLimitAlarmGetState (server, conditionId, &prevState);
    if (retval != UA_STATUSCODE_GOOD) return retval;

    UA_LimitAlarmLimitState currentState;
    limitAlarmCalculateLimitState (
        server,
        conditionId,
        *input,
        prevState,
        &currentState,
        true
    );
    UA_Boolean isActive = currentState != 0;
    if (prevState != currentState)
    {
        exclusiveLimitAlarmCalculateEventInfo (server, conditionId, currentState, *input, &info);
        exclusiveLimitAlarmUpdateLimitState (server, conditionId, currentState);
<<<<<<< HEAD
        conditionUpdateActive (server, conditionId, &info, isActive);
=======
        conditionUpdateAlarmActive (server, conditionId, &info, isActive);
>>>>>>> 6454199e
    }
    return retval;
}

UA_StatusCode UA_Server_exclusiveLimitAlarmEvaluate (
    UA_Server *server,
    const UA_NodeId *conditionId,
    const UA_Double *input
)
{
    UA_LOCK(&server->serviceMutex);
    UA_StatusCode ret = exclusiveLimitAlarmEvaluate (server, conditionId, input);
    UA_UNLOCK(&server->serviceMutex);
    return ret;
}
<<<<<<< HEAD
=======

inline UA_StatusCode
UA_Server_createExclusiveLimitAlarm (UA_Server *server,
                                     const UA_NodeId conditionId,
                                     const UA_ConditionProperties *conditionProperties,
                                     UA_ConditionInputFns inputFns,
                                     const UA_LimitAlarmProperties *limitAlarmProperties,
                                     UA_NodeId* outConditionId)
{
    return UA_Server_createCondition(
        server, conditionId, UA_NODEID_NUMERIC(0, UA_NS0ID_EXCLUSIVELIMITALARMTYPE), conditionProperties,
        inputFns, (UA_ConditionEvaluateFn) UA_Server_exclusiveLimitAlarmEvaluate, limitAlarmProperties, outConditionId
    );
}


>>>>>>> 6454199e

#endif /* UA_ENABLE_SUBSCRIPTIONS_ALARMS_CONDITIONS */<|MERGE_RESOLUTION|>--- conflicted
+++ resolved
@@ -62,13 +62,10 @@
     UA_UInt64 reAlarmCallbackId;
     UA_Int16 reAlarmCount;
     UA_UInt64 unshelveCallbackId;
-<<<<<<< HEAD
     struct {
        UA_ConditionCallbackFn onAcked;
        UA_ConditionCallbackFn onConfirmed;
     } userCallbacks;
-=======
->>>>>>> 6454199e
 } UA_Condition;
 
 static UA_Condition *UA_Condition_new (void)
@@ -434,20 +431,6 @@
 getNodeIdValueOfNodeField(UA_Server *server, const UA_NodeId *nodeId,
                           UA_QualifiedName fieldName, UA_NodeId *outNodeId);
 
-static UA_StatusCode
-getNodeChildNodeId(UA_Server *server, const UA_NodeId *nodeId,
-                   UA_QualifiedName childBrowseName, UA_NodeId *outNodeId)
-{
-    UA_LOCK_ASSERT(&server->serviceMutex, 1);
-    UA_BrowsePathResult bpr =
-        browseSimplifiedBrowsePath(server, *nodeId, 1, &childBrowseName);
-    if(bpr.statusCode != UA_STATUSCODE_GOOD)
-        return bpr.statusCode;
-    UA_StatusCode retval = UA_NodeId_copy(&bpr.targets[0].targetId.nodeId, outNodeId);
-    UA_BrowsePathResult_clear(&bpr);
-    return retval;
-}
-
 static UA_NodeId getTypeDefinitionId(UA_Server *server, const UA_NodeId *targetId)
 {
     UA_BrowseDescription bd;
@@ -584,11 +567,7 @@
 {
     UA_NodeId currentStateId;
     UA_Variant value;
-<<<<<<< HEAD
     UA_StatusCode retval = getNodeIdWithBrowseName(server, shelvedStateId, UA_QUALIFIEDNAME(0, FIELD_CURRENT_STATE), &currentStateId);
-=======
-    UA_StatusCode retval = getNodeChildNodeId (server, shelvedStateId, UA_QUALIFIEDNAME(0, FIELD_CURRENT_STATE), &currentStateId);
->>>>>>> 6454199e
     CONDITION_ASSERT_GOTOLABEL(retval, "Get CurrentState Id failed", done);
 
     UA_LocalizedText stateText = UA_LOCALIZEDTEXT(LOCALE, (char *) (uintptr_t) currentStateText);
@@ -638,11 +617,7 @@
 getShelvedStateMachineStateId (UA_Server *server, const UA_NodeId *shelvedStateId, UA_NodeId *shelvedId)
 {
     UA_NodeId currentStateId;
-<<<<<<< HEAD
     UA_StatusCode status = getNodeIdWithBrowseName (server, shelvedStateId, UA_QUALIFIEDNAME(0, FIELD_CURRENT_STATE), &currentStateId);
-=======
-    UA_StatusCode status = getNodeChildNodeId (server, shelvedStateId, UA_QUALIFIEDNAME(0, FIELD_CURRENT_STATE), &currentStateId);
->>>>>>> 6454199e
     if (status != UA_STATUSCODE_GOOD) goto done;
     status = getNodeIdValueOfNodeField(server, shelvedStateId, stateVariableIdQN, shelvedId);
     if (status != UA_STATUSCODE_GOOD) goto done;
@@ -1074,11 +1049,7 @@
 UA_Condition_State_setShelvingStateUnshelved(const UA_Condition *condition, UA_Server *server)
 {
     UA_NodeId shelvingStateId;
-<<<<<<< HEAD
     UA_StatusCode retval = getNodeIdWithBrowseName(server, &condition->mainBranch->id, fieldShelvingStateQN, &shelvingStateId);
-=======
-    UA_StatusCode retval = getNodeChildNodeId(server, &condition->mainBranch->id, fieldShelvingStateQN, &shelvingStateId);
->>>>>>> 6454199e
     if (retval != UA_STATUSCODE_GOOD) return retval;
     retval = setShelvedStateMachineUnshelved(server, &shelvingStateId);
     UA_NodeId_clear (&shelvingStateId);
@@ -1089,11 +1060,7 @@
 UA_Condition_State_setShelvingStateOneShot(const UA_Condition *condition, UA_Server *server, const UA_Duration *shelvedTime)
 {
     UA_NodeId shelvingStateId;
-<<<<<<< HEAD
     UA_StatusCode retval = getNodeIdWithBrowseName(server, &condition->mainBranch->id, fieldShelvingStateQN, &shelvingStateId);
-=======
-    UA_StatusCode retval = getNodeChildNodeId(server, &condition->mainBranch->id, fieldShelvingStateQN, &shelvingStateId);
->>>>>>> 6454199e
     if (retval != UA_STATUSCODE_GOOD) return retval;
     retval = setShelvedStateMachineOneShotShelved(server, &shelvingStateId);
     UA_NodeId_clear (&shelvingStateId);
@@ -1104,11 +1071,7 @@
 UA_Condition_State_setShelvingStateTimed(UA_Condition *condition, UA_Server *server, UA_Duration shelvedTime)
 {
     UA_NodeId shelvingStateId;
-<<<<<<< HEAD
     UA_StatusCode retval = getNodeIdWithBrowseName(server, &condition->mainBranch->id, fieldShelvingStateQN, &shelvingStateId);
-=======
-    UA_StatusCode retval = getNodeChildNodeId(server, &condition->mainBranch->id, fieldShelvingStateQN, &shelvingStateId);
->>>>>>> 6454199e
     if (retval != UA_STATUSCODE_GOOD) return retval;
     retval = setShelvedStateMachineTimedShelved(server, &shelvingStateId);
     UA_NodeId_clear (&shelvingStateId);
@@ -1119,11 +1082,7 @@
 UA_Condition_State_getShelvingStateId(UA_Condition *condition, UA_Server *server)
 {
     UA_NodeId shelvingStateId;
-<<<<<<< HEAD
     UA_StatusCode retval = getNodeIdWithBrowseName(server, &condition->mainBranch->id, fieldShelvingStateQN, &shelvingStateId);
-=======
-    UA_StatusCode retval = getNodeChildNodeId(server, &condition->mainBranch->id, fieldShelvingStateQN, &shelvingStateId);
->>>>>>> 6454199e
     if (retval != UA_STATUSCODE_GOOD) return UA_NODEID_NULL;
     UA_NodeId stateIdValue;
     retval = getShelvedStateMachineStateId(server, &shelvingStateId, &stateIdValue);
@@ -1194,7 +1153,6 @@
                                                       &time,
                                                       &UA_TYPES[UA_TYPES_DATETIME]);
     CONDITION_ASSERT_RETURN_RETVAL(retval, "Set Condition Time failed",);
-<<<<<<< HEAD
 
     if (info)
     {
@@ -1215,28 +1173,6 @@
     return retval;
 }
 
-=======
-
-    if (info)
-    {
-        if (!UA_String_equal(&info->message.locale, &UA_STRING_NULL) &&
-            !UA_String_equal(&info->message.text, &UA_STRING_NULL))
-        {
-            UA_ConditionBranch_State_setMessage(branch, server, &info->message);
-        }
-        if (info->hasQuality) UA_ConditionBranch_State_setQuality(branch, server, info->quality);
-        if (info->hasSeverity) UA_ConditionBranch_State_updateSeverity (branch, server, info->severity);
-    }
-
-    /* Trigger the event for Condition*/
-    //Condition Nodes should not be deleted after triggering the event
-    UA_ByteString_clear(&branch->eventId);
-    retval = triggerEvent(server, branch->id, branch->condition->sourceId, &branch->eventId, false);
-    CONDITION_ASSERT_RETURN_RETVAL(retval, "Triggering condition event failed",);
-    return retval;
-}
-
->>>>>>> 6454199e
 static UA_StatusCode deleteConditionBranch (UA_Server *server, const UA_ConditionBranch* branch)
 {
     //TODO
@@ -1311,11 +1247,6 @@
      * Condition instance is currently not of interest to Clients. This includes all
      * ConditionBranches if any branches exist.
      * https://reference.opcfoundation.org/Core/Part9/v105/docs/5.5
-<<<<<<< HEAD
-=======
-     *
-     *
->>>>>>> 6454199e
      */
     if (enable == false)
     {
@@ -1338,10 +1269,6 @@
             if (!UA_ConditionBranch_State_Retain(branch, server))
                 continue;
 
-<<<<<<< HEAD
-=======
-            CONDITION_ASSERT_RETURN_RETVAL(retval, "Set Time failed",);
->>>>>>> 6454199e
             retval = UA_ConditionBranch_triggerEvent (branch, server, NULL);
             if (retval != UA_STATUSCODE_GOOD) {
                 UA_LOG_ERROR(server->config.logging, UA_LOGCATEGORY_USERLAND,
@@ -1362,11 +1289,7 @@
 }
 
 UA_StatusCode
-<<<<<<< HEAD
 UA_Server_Condition_enable (UA_Server *server, UA_NodeId conditionId, UA_Boolean enable)
-=======
-UA_Server_conditionEnable (UA_Server *server, UA_NodeId conditionId, UA_Boolean enable)
->>>>>>> 6454199e
 {
     UA_LOCK (&server->serviceMutex);
     UA_Condition *condition = getCondition(server, &conditionId);
@@ -1377,7 +1300,6 @@
     }
     UA_StatusCode retval = conditionEnable(server, condition, enable);
     UA_UNLOCK(&server->serviceMutex);
-<<<<<<< HEAD
     return retval;
 }
 
@@ -1397,13 +1319,10 @@
         retval = UA_ConditionBranch_State_setComment(branch, server, comment);
         CONDITION_ASSERT_RETURN_RETVAL (retval, "Set Condition Comment failed",);
     }
-=======
->>>>>>> 6454199e
-    return retval;
-}
-
-static UA_StatusCode
-<<<<<<< HEAD
+    return retval;
+}
+
+static UA_StatusCode
 conditionBranch_addCommentAndEvent (UA_Server *server, UA_ConditionBranch *branch, const UA_LocalizedText *comment)
 {
     UA_StatusCode ret = conditionBranch_addComment(server, branch, comment);
@@ -1475,20 +1394,10 @@
         UA_UNLOCK(&server->serviceMutex);
         branch->condition->userCallbacks.onConfirmed(server, &branch->id, branch->condition->context);
         UA_LOCK(&server->serviceMutex);
-=======
-conditionBranch_addComment(UA_Server *server, UA_ConditionBranch *branch, const UA_LocalizedText *comment)
-{
-    UA_LOCK_ASSERT(&server->serviceMutex, 1);
-    UA_StatusCode retval = UA_STATUSCODE_GOOD;
-    if (!UA_Condition_State_Enabled(branch->condition, server))
-    {
-        return UA_STATUSCODE_BADCONDITIONDISABLED;
->>>>>>> 6454199e
     }
     return UA_ConditionBranch_triggerNewBranchState (branch, server, &info);
 }
 
-<<<<<<< HEAD
 UA_StatusCode
 UA_Server_Condition_confirm(UA_Server *server, UA_NodeId conditionId, const UA_LocalizedText *comment)
 {
@@ -1587,87 +1496,10 @@
         .message = UA_LOCALIZEDTEXT(LOCALE, PLACEDINSERVICE_MESSAGE)
     };
     UA_Condition_State_updateSuppressedOrShelved (condition, server);
-=======
-    /* Set Comment. Check whether comment is empty -> leave the last value as is*/
-    if(!UA_ByteString_equal(&comment->locale, &UA_STRING_NULL) &&
-       !UA_ByteString_equal(&comment->text, &UA_STRING_NULL)) {
-        retval = UA_ConditionBranch_State_setComment(branch, server, comment);
-        CONDITION_ASSERT_RETURN_RETVAL (retval, "Set Condition Comment failed",);
-    }
-    return retval;
-}
-
-static UA_StatusCode
-conditionBranch_addCommentAndEvent (UA_Server *server, UA_ConditionBranch *branch, const UA_LocalizedText *comment)
-{
-    UA_StatusCode ret = conditionBranch_addComment(server, branch, comment);
-    if (ret != UA_STATUSCODE_GOOD) return ret;
-    UA_ConditionEventInfo info = {
-        .message = UA_LOCALIZEDTEXT(LOCALE, COMMENT_MESSAGE)
-    };
-    return UA_ConditionBranch_triggerEvent (branch, server, &info);
-}
-
-static UA_StatusCode
-conditionBranchAcknowledge (UA_Server *server, UA_ConditionBranch *branch, const UA_LocalizedText *comment)
-{
-    UA_LOCK_ASSERT(&server->serviceMutex, 1);
-    if(UA_ConditionBranch_State_Acked(branch, server))
-        return UA_STATUSCODE_BADCONDITIONBRANCHALREADYACKED;
-
-    UA_ConditionBranch_State_setAckedState(branch, server, true);
-
-    UA_ConditionEventInfo info = {
-        .message = UA_LOCALIZEDTEXT(LOCALE, ACKED_MESSAGE)
-    };
-
-    /* Only retain if lached or condition is confirmable */
-    UA_Boolean latched = UA_Condition_State_Latched (branch->condition, server);
-    UA_Boolean confirmable = UA_ConditionBranch_State_isConfirmable(branch, server);
-    UA_Boolean retain = latched || confirmable;
-    UA_ConditionBranch_State_setRetain(branch, server, retain);
-    if (confirmable) UA_ConditionBranch_State_setConfirmedState(branch, server, false);
-    if (comment) conditionBranch_addComment (server, branch, comment);
-    return UA_ConditionBranch_triggerNewBranchState(branch, server, &info);
-}
-
-static UA_StatusCode
-conditionBranchConfirm (UA_Server *server, UA_ConditionBranch *branch, const UA_LocalizedText *comment)
-{
-    UA_LOCK_ASSERT(&server->serviceMutex, 1);
-    if (UA_ConditionBranch_State_Confirmed(branch, server))
-        return UA_STATUSCODE_BADCONDITIONBRANCHALREADYCONFIRMED;
-    UA_ConditionBranch_State_setConfirmedState(branch, server, true);
-    if (comment) conditionBranch_addComment (server, branch, comment);
-    UA_ConditionEventInfo info = {
-        .message = UA_LOCALIZEDTEXT(LOCALE, CONFIRMED_MESSAGE)
-    };
-    if (!UA_Condition_State_Latched(branch->condition, server))
-        UA_ConditionBranch_State_setRetain(branch, server, false);
-    return UA_ConditionBranch_triggerNewBranchState (branch, server, &info);
-}
-
-static UA_StatusCode
-condition_reset (UA_Server *server, UA_Condition *condition, const UA_LocalizedText *comment)
-{
-    UA_LOCK_ASSERT(&server->serviceMutex, 1);
-    /* For an Alarm Instance to be reset it must have been in Alarm, and returned to
-     * normal and have been acknowledged/confirmed prior to being reset. */
-    UA_Boolean validState = !UA_Condition_State_Active(condition, server) &&
-                            UA_ConditionBranch_State_Acked(condition->mainBranch, server) &&
-                            (!UA_ConditionBranch_State_isConfirmable(condition->mainBranch, server) || UA_ConditionBranch_State_Confirmed(condition->mainBranch, server));
-    if (!validState) return UA_STATUSCODE_BADINVALIDSTATE;
-    UA_Condition_State_setLatchedState(condition, server, false);
-    UA_ConditionBranch_State_setRetain(condition->mainBranch, server, false);
-    UA_ConditionEventInfo info = {
-        .message = UA_LOCALIZEDTEXT(LOCALE, RESET_MESSAGE)
-    };
->>>>>>> 6454199e
     if (comment) conditionBranch_addComment(server, condition->mainBranch, comment);
     return UA_ConditionBranch_triggerEvent (condition->mainBranch, server, &info);
 }
 
-<<<<<<< HEAD
 static void
 condition_clearShelve (UA_Server *server, UA_Condition *condition)
 {
@@ -1792,130 +1624,8 @@
 
 void
 UA_ConditionList_delete(UA_Server *server) {
-=======
-static UA_StatusCode
-condition_suppress (UA_Server *server, UA_Condition *condition, const UA_LocalizedText *comment)
-{
     UA_LOCK_ASSERT(&server->serviceMutex, 1);
-    UA_Condition_State_setSuppressedState (condition, server, true);
-    UA_ConditionEventInfo info = {
-        .message = UA_LOCALIZEDTEXT(LOCALE, SUPPRESSED_MESSAGE)
-    };
-    UA_Condition_State_updateSuppressedOrShelved (condition, server);
-
-    if (comment) conditionBranch_addComment(server, condition->mainBranch, comment);
-    return UA_ConditionBranch_triggerEvent (condition->mainBranch, server, &info);
-}
-
-static UA_StatusCode
-condition_unsuppress (UA_Server *server, UA_Condition *condition, const UA_LocalizedText *comment)
-{
-    UA_LOCK_ASSERT(&server->serviceMutex, 1);
-    UA_Condition_State_setSuppressedState (condition, server, false);
-    UA_ConditionEventInfo info = {
-        .message = UA_LOCALIZEDTEXT(LOCALE, UNSUPPRESSED_MESSAGE)
-    };
-    UA_Condition_State_updateSuppressedOrShelved (condition, server);
-    if (comment) conditionBranch_addComment(server, condition->mainBranch, comment);
-    return UA_ConditionBranch_triggerEvent (condition->mainBranch, server, &info);
-}
-
-static UA_StatusCode
-condition_removeFromService (UA_Server *server, UA_Condition *condition, const UA_LocalizedText *comment)
-{
-    UA_LOCK_ASSERT(&server->serviceMutex, 1);
-    UA_Condition_State_setOutOfServiceState (condition, server, true);
-    UA_ConditionEventInfo info = {
-        .message = UA_LOCALIZEDTEXT(LOCALE, REMOVEDFROMSRVICE_MESSAGE)
-    };
-    UA_Condition_State_updateSuppressedOrShelved (condition, server);
-    if (comment) conditionBranch_addComment(server, condition->mainBranch, comment);
-    return UA_ConditionBranch_triggerEvent (condition->mainBranch, server, &info);
-}
-
-static UA_StatusCode
-condition_placeInService (UA_Server *server, UA_Condition *condition, const UA_LocalizedText *comment)
-{
-    UA_LOCK_ASSERT(&server->serviceMutex, 1);
-    UA_Condition_State_setOutOfServiceState (condition, server, false);
-    UA_ConditionEventInfo info = {
-        .message = UA_LOCALIZEDTEXT(LOCALE, PLACEDINSERVICE_MESSAGE)
-    };
-    UA_Condition_State_updateSuppressedOrShelved (condition, server);
-    if (comment) conditionBranch_addComment(server, condition->mainBranch, comment);
-    return UA_ConditionBranch_triggerEvent (condition->mainBranch, server, &info);
-}
-
-static void
-condition_clearShelve (UA_Server *server, UA_Condition *condition)
-{
-    UA_Condition_removeUnshelveCallback(condition, server);
-    UA_Condition_State_setShelvingStateUnshelved(condition, server);
-}
-
-static UA_StatusCode
-condition_unshelve (UA_Server *server, UA_Condition *condition, const UA_LocalizedText *comment)
-{
-    UA_LOCK_ASSERT(&server->serviceMutex, 1);
-    if (!UA_Condition_State_isShelved(condition, server))
-    {
-        return UA_STATUSCODE_BADCONDITIONNOTSHELVED;
-    }
-    condition_clearShelve(server, condition);
-    UA_ConditionEventInfo info = {
-        .message = UA_LOCALIZEDTEXT(LOCALE, UNSHELVED_MESSAGE)
-    };
-    if (comment) conditionBranch_addComment(server, condition->mainBranch, comment);
-    return UA_ConditionBranch_triggerEvent(condition->mainBranch, server, &info);
-}
-
-static void onShelvedTimeExpireCallback (UA_Server *server, void *data)
-{
-    UA_Condition *condition = (UA_Condition *) data;
-    UA_LOCK(&server->serviceMutex);
-    UA_Condition_State_setShelvingStateUnshelved(condition, server);
-    UA_ConditionEventInfo info = {
-        .message = UA_LOCALIZEDTEXT(LOCALE, SHELVEDTIMEEXPIRED_MESSAGE)
-    };
-    UA_ConditionBranch_triggerEvent(condition->mainBranch, server, &info);
-    UA_UNLOCK(&server->serviceMutex);
-}
-
-static UA_StatusCode
-createUnshelveTimedCallback (UA_Server *server, UA_Condition *condition, UA_Duration shelveTime)
-{
-    UA_Condition_removeUnshelveCallback(condition, server);
-    return addTimedCallback(
-        server,
-        onShelvedTimeExpireCallback,
-        condition,
-        UA_DateTime_nowMonotonic() + ((UA_DateTime) shelveTime * UA_DATETIME_MSEC),
-        &condition->unshelveCallbackId
-    );
-}
-
-static UA_StatusCode
-condition_timedShelve (UA_Server *server, UA_Condition *condition,
-                       UA_Duration shelvingTime, const UA_LocalizedText *comment)
-{
->>>>>>> 6454199e
-    UA_LOCK_ASSERT(&server->serviceMutex, 1);
-    UA_Condition_removeUnshelveCallback(condition, server);
-    UA_Duration maxTimeShelved;
-    UA_StatusCode status = UA_Condition_State_getMaxTimeShelved(condition, server, &maxTimeShelved);
-    if (status == UA_STATUSCODE_GOOD && shelvingTime > maxTimeShelved) return UA_STATUSCODE_BADSHELVINGTIMEOUTOFRANGE;
-    status = UA_Condition_State_setShelvingStateTimed(condition, server, shelvingTime);
-    if (status != UA_STATUSCODE_GOOD) return status;
-    status = createUnshelveTimedCallback(server, condition, shelvingTime);
-    if (status != UA_STATUSCODE_GOOD) return status;
-    UA_ConditionEventInfo info = {
-        .message = UA_LOCALIZEDTEXT(LOCALE, TIMEDSHELVE_MESSAGE)
-    };
-    if (comment) conditionBranch_addComment(server, condition->mainBranch, comment);
-    return UA_ConditionBranch_triggerEvent(condition->mainBranch, server, &info);
-}
-
-<<<<<<< HEAD
+
     ZIP_ITER (UA_ConditionTree, &server->conditions, deleteConditionsWrapper, server);
     /* Free memory allocated for RefreshEvents NodeIds */
     UA_NodeId_clear(&server->refreshEvents[REFRESHEVENT_START_IDX]);
@@ -2099,139 +1809,8 @@
     if (getCondition(server, conditionNodeId))
     {
         return UA_STATUSCODE_BADNODEIDEXISTS;
-=======
-static UA_StatusCode
-condition_oneShotShelveStart (UA_Server *server, UA_Condition *condition)
-{
-    UA_Condition_removeUnshelveCallback(condition, server);
-    UA_Duration maxTimeShelved;
-    UA_StatusCode getMaxTimeStatus = UA_Condition_State_getMaxTimeShelved(condition, server, &maxTimeShelved);
-    UA_StatusCode status = UA_Condition_State_setShelvingStateOneShot(
-        condition,
-        server,
-        getMaxTimeStatus == UA_STATUSCODE_GOOD ? &maxTimeShelved : NULL
-    );
-    if (status != UA_STATUSCODE_GOOD) return status;
-    if (getMaxTimeStatus == UA_STATUSCODE_GOOD)
-    {
-        status = createUnshelveTimedCallback(server, condition, maxTimeShelved);
-        if (status != UA_STATUSCODE_GOOD) return status;
-    }
-    return UA_STATUSCODE_GOOD;
-}
-
-static UA_StatusCode
-condition_oneShotStateInactive (UA_Server *server, UA_Condition *condition)
-{
-    UA_Condition_removeUnshelveCallback(condition, server);
-    return UA_Condition_State_setShelvingStateOneShot(
-        condition,
-        server,
-        NULL
-    );
-}
-
-static UA_StatusCode
-condition_oneShotShelve (UA_Server *server, UA_Condition *condition, const UA_LocalizedText *comment)
-{
-    if (UA_Condition_State_isOneShotShelved(condition, server)) return UA_STATUSCODE_BADCONDITIONALREADYSHELVED;
-    UA_StatusCode status = UA_Condition_State_Active(condition, server) ?
-        condition_oneShotShelveStart(server, condition) : condition_oneShotStateInactive(server, condition);
-    if (status != UA_STATUSCODE_GOOD) return status;
-    UA_ConditionEventInfo info = {
-        .message = UA_LOCALIZEDTEXT(LOCALE, ONESHOTSHELVE_MESSAGE)
-    };
-    if (comment) conditionBranch_addComment(server, condition->mainBranch, comment);
-    return UA_ConditionBranch_triggerEvent(condition->mainBranch, server, &info);
-}
-
-static void removeCondition (UA_Server *server, UA_Condition *condition);
-
-static void *deleteConditionsWrapper (void *ctx, UA_Condition *condition)
-{
-    UA_Server *server = (UA_Server*) ctx;
-    removeCondition(server, condition);
-    return NULL;
-}
-
-void
-UA_ConditionList_delete(UA_Server *server) {
-    UA_LOCK_ASSERT(&server->serviceMutex, 1);
-
-    ZIP_ITER (UA_ConditionTree, &server->conditions, deleteConditionsWrapper, server);
-    /* Free memory allocated for RefreshEvents NodeIds */
-    UA_NodeId_clear(&server->refreshEvents[REFRESHEVENT_START_IDX]);
-    UA_NodeId_clear(&server->refreshEvents[REFRESHEVENT_END_IDX]);
-}
-
-/* Check whether the Condition Source Node has "EventSource" or one of its
- * subtypes inverse reference. */
-static UA_Boolean
-doesHasEventSourceReferenceExist(UA_Server *server, const UA_NodeId nodeToCheck) {
-    UA_LOCK_ASSERT(&server->serviceMutex, 1);
-
-    UA_NodeId hasEventSourceId = UA_NODEID_NUMERIC(0, UA_NS0ID_HASEVENTSOURCE);
-    const UA_Node* node = UA_NODESTORE_GET(server, &nodeToCheck);
-    if(!node)
-        return false;
-    for(size_t i = 0; i < node->head.referencesSize; i++) {
-        UA_Byte refTypeIndex = node->head.references[i].referenceTypeIndex;
-        if((refTypeIndex == UA_REFERENCETYPEINDEX_HASEVENTSOURCE ||
-            isNodeInTree_singleRef(server, UA_NODESTORE_GETREFERENCETYPEID(server, refTypeIndex),
-                                   &hasEventSourceId, UA_REFERENCETYPEINDEX_HASSUBTYPE)) &&
-           (node->head.references[i].isInverse == true)) {
-            UA_NODESTORE_RELEASE(server, node);
-            return true;
-        }
-    }
-    UA_NODESTORE_RELEASE(server, node);
-    return false;
-}
-
-struct UA_SetupConditionContext
-{
-    UA_Server *server;
-    const UA_NodeId *conditionInstance;
-    const void* conditionSetupProperties;
-};
-
-static UA_StatusCode recurseConditionTypeInstanceSetup (UA_Server *server, const struct UA_SetupConditionContext *ctx, const UA_Node *conditionTypeNode);
-
-static void *
-setupConditionInstanceSubtypeOfCallback(void *context, UA_ReferenceTarget *t) {
-    if (!UA_NodePointer_isLocal(t->targetId)) return NULL;
-    struct UA_SetupConditionContext *ctx = (struct UA_SetupConditionContext *) context;
-    const UA_Node *node = UA_NODESTORE_GETFROMREF (ctx->server, t->targetId);
-    return recurseConditionTypeInstanceSetup (ctx->server, ctx, node) == UA_STATUSCODE_GOOD ? (void*)0x1 : NULL;
-}
-
-/**
- * Recurse upwards through the conditionType subtypes until we reach the base condition type.
- * Then call each of the conditions setup functions in order
- */
-static UA_StatusCode recurseConditionTypeInstanceSetup (UA_Server *server, const struct UA_SetupConditionContext *ctx, const UA_Node *conditionTypeNode)
-{
-    if (!conditionTypeNode) return UA_STATUSCODE_BADINTERNALERROR;
-    if (conditionTypeNode->head.nodeClass != UA_NODECLASS_OBJECTTYPE) return UA_STATUSCODE_BADINTERNALERROR;
-    const UA_NodeId conditionType = UA_NODEID_NUMERIC(0, UA_NS0ID_CONDITIONTYPE);
-    if (UA_NodeId_equal(&conditionTypeNode->head.nodeId, &conditionType)) return UA_STATUSCODE_GOOD;
-    for (size_t i = 0; i < conditionTypeNode->head.referencesSize; i++) {
-        UA_NodeReferenceKind *rk = &conditionTypeNode->head.references[i];
-        UA_Boolean isSubtypeOf = rk->referenceTypeIndex == UA_REFERENCETYPEINDEX_HASSUBTYPE && rk->isInverse == true;
-        if(!isSubtypeOf) continue;
-
-        const void *success = UA_NodeReferenceKind_iterate (rk, setupConditionInstanceSubtypeOfCallback, (void *) (uintptr_t) ctx);
-        if (!success) return UA_STATUSCODE_BAD;
->>>>>>> 6454199e
-    }
-    UA_ConditionTypeSetupNodesFn setupFn = ((const UA_ObjectTypeNode *) conditionTypeNode)->_conditionNodeSetupFn;
-    UA_StatusCode retval = UA_STATUSCODE_GOOD;
-    if (!setupFn) return retval;
-    //call metadata constructor methods
-    return setupFn (server, ctx->conditionInstance, ctx->conditionSetupProperties);
-}
-
-<<<<<<< HEAD
+    }
+
     UA_StatusCode status = UA_STATUSCODE_GOOD;
     UA_Condition *condition = UA_Condition_new();
     status = UA_NodeId_copy (conditionSourceNodeId, (UA_NodeId *) &condition->sourceId);
@@ -2345,101 +1924,9 @@
                                 conditionType, &oAttr, &UA_TYPES[UA_TYPES_OBJECTATTRIBUTES],
                                 NULL, outNodeId);
     CONDITION_ASSERT_RETURN_RETVAL(retval, "Adding Condition failed", );
-=======
-
-static UA_StatusCode
-setupConditionInstance (UA_Server *server, const UA_NodeId *conditionId, const UA_NodeId *conditionType, const UA_ConditionProperties *properties, const void *conditionSetupProperties)
-{
-    UA_StatusCode retval = setupConditionNodes (server, conditionId, conditionType, properties);
-    if (retval != UA_STATUSCODE_GOOD) return retval;
-    const UA_Node* node = UA_NODESTORE_GET (server, conditionType);
-    struct UA_SetupConditionContext ctx = {
-        .server = server,
-        .conditionInstance = conditionId,
-        .conditionSetupProperties = conditionSetupProperties
-    };
-    return recurseConditionTypeInstanceSetup (server, &ctx, node);
-}
-
-static inline UA_Condition *getCondition (UA_Server *server, const UA_NodeId *conditionId)
-{
-    UA_ConditionBranch dummy;
-    dummy.id = *conditionId;
-    dummy.idHash = UA_NodeId_hash(conditionId);
-    const UA_ConditionBranch *dummy_ptr = &dummy;
-    return ZIP_FIND(UA_ConditionTree, &server->conditions, &dummy_ptr);
-}
-
-static inline UA_ConditionBranch *getConditionBranch (UA_Server *server, const UA_NodeId *branchId)
-{
-    UA_ConditionBranch dummy;
-    dummy.id = *branchId;
-    dummy.idHash = UA_NodeId_hash(branchId);
-    return ZIP_FIND(UA_ConditionBranchTree, &server->conditionBranches, &dummy);
-}
-
-static void removeConditionBranch (UA_Server *server, UA_ConditionBranch *branch)
-{
-    ZIP_REMOVE(UA_ConditionBranchTree, &server->conditionBranches, branch);
-    UA_ConditionBranch_delete(branch);
-}
-
-static void removeCondition (UA_Server *server, UA_Condition *condition)
-{
-    UA_ConditionBranch *branch = NULL;
-    LIST_FOREACH (branch, &condition->branches, listEntry)
-    {
-        removeConditionBranch (server, branch);
-    }
-
-    ZIP_REMOVE(UA_ConditionTree, &server->conditions ,condition);
-    if (condition->onDelayCallbackId) removeCallback (server, condition->onDelayCallbackId);
-    if (condition->offDelayCallbackId) removeCallback (server, condition->offDelayCallbackId);
-    UA_ConditionEventInfo_delete(condition->_delayCallbackInfo);
-    if (condition->reAlarmCallbackId) removeCallback (server, condition->reAlarmCallbackId);
-    UA_Condition_delete (condition);
-}
-
-static UA_StatusCode
-newConditionBranchEntry (
-    UA_Server* server,
-    const UA_NodeId *branchId,
-    const UA_ByteString *lastEventId,
-    UA_Condition *condition,
-    UA_Boolean isMainBranch
-)
-{
-    /*make sure entry doesn't exist*/
-    if (getConditionBranch(server, branchId))
-    {
-        return UA_STATUSCODE_BADNODEIDEXISTS;
-    }
-    if (isMainBranch && condition->mainBranch) return UA_STATUSCODE_BADINTERNALERROR;
-
-    UA_StatusCode status = UA_STATUSCODE_GOOD;
-    UA_ConditionBranch *branch = UA_ConditionBranch_new();
-    status = UA_NodeId_copy (branchId, (UA_NodeId *) &branch->id);
-    if (status != UA_STATUSCODE_GOOD) goto fail;
-    branch->idHash = UA_NodeId_hash(&branch->id);
-    status = UA_ByteString_copy (lastEventId, &branch->eventId);
-    if (status != UA_STATUSCODE_GOOD) goto fail;
-    branch->condition = condition;
-    branch->isMainBranch = isMainBranch;
-    ZIP_INSERT (UA_ConditionBranchTree, &server->conditionBranches, branch);
-    //add the condition branch to the conditions branch list
-    LIST_INSERT_HEAD(&condition->branches, branch, listEntry);
-    if (branch->isMainBranch) condition->mainBranch = branch;
-    else
-        UA_ConditionBranch_triggerEvent(branch, server, NULL);
-
->>>>>>> 6454199e
     return UA_STATUSCODE_GOOD;
-fail:
-    UA_ConditionBranch_delete(branch);
-    return status;
-}
-
-<<<<<<< HEAD
+}
+
 /* Create condition instance. The function checks first whether the passed
  * conditionType is a subType of ConditionType. Then checks whether the
  * condition source has HasEventSource reference to its parent. If not, a
@@ -2513,80 +2000,12 @@
     {
         UA_UNLOCK(&server->serviceMutex);
         return UA_STATUSCODE_BADNODEIDUNKNOWN;
-=======
-static UA_StatusCode
-newConditionEntry (UA_Server *server, const UA_NodeId *conditionNodeId,
-                   const UA_NodeId *conditionSourceNodeId, UA_ConditionInputFns inputFns,
-                   UA_ConditionEvaluateFn evaluateFn, UA_Condition **out)
-{
-    /*make sure entry doesn't exist*/
-    if (getCondition(server, conditionNodeId))
-    {
-        return UA_STATUSCODE_BADNODEIDEXISTS;
-    }
-
-    UA_StatusCode status = UA_STATUSCODE_GOOD;
-    UA_Condition *condition = UA_Condition_new();
-    status = UA_NodeId_copy (conditionSourceNodeId, (UA_NodeId *) &condition->sourceId);
-    if (status != UA_STATUSCODE_GOOD) goto fail;
-    condition->evaluateFn = evaluateFn;
-    condition->inputFns = inputFns;
-    ZIP_INSERT (UA_ConditionTree, &server->conditions, condition);
-    *out = condition;
-    return UA_STATUSCODE_GOOD;
-fail:
-    UA_Condition_delete(condition);
-    return status;
-}
-
-static UA_StatusCode
-newConditionInstanceEntry (UA_Server *server, const UA_NodeId *conditionNodeId, const UA_NodeId *conditionSourceNodeId,
-                           UA_ConditionInputFns inputFns, UA_ConditionEvaluateFn evaluateFn)
-{
-    UA_Condition *condition = NULL;
-    UA_StatusCode status = newConditionEntry(server, conditionNodeId, conditionSourceNodeId, inputFns, evaluateFn, &condition);
-    if (status != UA_STATUSCODE_GOOD) return status;
-    /*Could just pass this out of newConditionEntry*/
-    if (!condition) return UA_STATUSCODE_BADINTERNALERROR;
-    status = newConditionBranchEntry(server, conditionNodeId, &UA_BYTESTRING_NULL, condition, true);
-    if (status != UA_STATUSCODE_GOOD)
-    {
-        removeCondition(server, condition);
-    }
-    return status;
-}
-
-static UA_StatusCode
-addCondition_finish(
-    UA_Server *server,
-    const UA_NodeId conditionId,
-    const UA_NodeId *conditionType,
-    const UA_ConditionProperties *conditionProperties,
-    UA_ConditionInputFns inputFns,
-    UA_ConditionEvaluateFn evaluateFn,
-    const void *conditionSetupProperties
-) {
-    UA_LOCK_ASSERT(&server->serviceMutex, 1);
-
-    UA_StatusCode retval = addNode_finish(server, &server->adminSession, &conditionId);
-    CONDITION_ASSERT_RETURN_RETVAL(retval, "Finish node failed",);
-
-    /* Make sure the ConditionSource has HasEventSource or one of its SubTypes ReferenceType */
-    UA_NodeId serverObject = UA_NODEID_NUMERIC(0, UA_NS0ID_SERVER);
-    if(!doesHasEventSourceReferenceExist(server, conditionProperties->source) &&
-       !UA_NodeId_equal(&serverObject, &conditionProperties->source)) {
-         UA_NodeId hasHasEventSourceId = UA_NODEID_NUMERIC(0, UA_NS0ID_HASEVENTSOURCE);
-         retval = addRef(server, serverObject, hasHasEventSourceId, conditionProperties->source, true);
-          CONDITION_ASSERT_RETURN_RETVAL(retval, "Creating HasHasEventSource Reference "
-                                         "to the Server Object failed",);
->>>>>>> 6454199e
     }
     cond->userCallbacks.onConfirmed = onConfirmedFn;
     UA_UNLOCK(&server->serviceMutex);
     return UA_STATUSCODE_GOOD;
 }
 
-<<<<<<< HEAD
 UA_StatusCode
 UA_Server_Condition_setContext(UA_Server *server, UA_NodeId conditionId, void *conditionContext)
 {
@@ -2879,385 +2298,6 @@
 // -------- Interact with condition
 
 static void reAlarmCallback (UA_Server *server, void *data);
-=======
-    /* create HasCondition Reference (HasCondition should be forward from the
-     * ConditionSourceNode to the Condition. else, HasCondition should be
-     * forward from the ConditionSourceNode to the ConditionType Node) */
-    UA_NodeId hasCondition = UA_NODEID_NUMERIC(0, UA_NS0ID_HASCONDITION);
-    if(!UA_NodeId_isNull(&conditionProperties->hierarchialReferenceType)) {
-        /* Create hierarchical Reference to ConditionSource to expose the
-         * ConditionNode in Address Space */
-        // only Check hierarchialReferenceType
-        retval = addRef(server, conditionProperties->source, conditionProperties->hierarchialReferenceType, conditionId, true);
-        CONDITION_ASSERT_RETURN_RETVAL(retval, "Creating hierarchical Reference to "
-                                       "ConditionSource failed",);
-
-        retval = addRef(server, conditionProperties->source, hasCondition, conditionId, true);
-        CONDITION_ASSERT_RETURN_RETVAL(retval, "Creating HasCondition Reference failed",);
-    } else {
-        retval = addRef(server, conditionProperties->source, hasCondition, *conditionType, true);
-        if(retval != UA_STATUSCODE_BADDUPLICATEREFERENCENOTALLOWED)
-            CONDITION_ASSERT_RETURN_RETVAL(retval, "Creating HasCondition Reference failed",);
-    }
-
-    retval = setupConditionInstance (server, &conditionId, conditionType, conditionProperties, conditionSetupProperties);
-    CONDITION_ASSERT_RETURN_RETVAL(retval, "Setup Condition failed",);
-    return newConditionInstanceEntry (server, &conditionId, &conditionProperties->source, inputFns, evaluateFn);
-}
-
-static UA_StatusCode
-addCondition_begin(UA_Server *server, const UA_NodeId conditionId,
-                   const UA_NodeId conditionType,
-                   const UA_QualifiedName conditionName, UA_NodeId *outNodeId) {
-    if(!outNodeId) {
-        UA_LOG_ERROR(server->config.logging, UA_LOGCATEGORY_USERLAND,
-                     "outNodeId cannot be NULL!");
-        return UA_STATUSCODE_BADINVALIDARGUMENT;
-    }
-
-    /* Make sure the conditionType is a Subtype of ConditionType */
-    UA_NodeId conditionTypeId = UA_NODEID_NUMERIC(0, UA_NS0ID_CONDITIONTYPE);
-    UA_LOCK(&server->serviceMutex);
-    UA_Boolean found = isNodeInTree_singleRef(server, &conditionType, &conditionTypeId,
-                                              UA_REFERENCETYPEINDEX_HASSUBTYPE);
-    UA_UNLOCK(&server->serviceMutex);
-    if(!found) {
-        UA_LOG_ERROR(server->config.logging, UA_LOGCATEGORY_USERLAND,
-                     "Condition Type must be a subtype of ConditionType!");
-        return UA_STATUSCODE_BADNOMATCH;
-    }
-
-    /* Create an ObjectNode which represents the condition */
-    UA_ObjectAttributes oAttr = UA_ObjectAttributes_default;
-    oAttr.displayName.locale = UA_STRING("en");
-    oAttr.displayName.text = conditionName.name;
-    UA_StatusCode retval =
-        UA_Server_addNode_begin(server, UA_NODECLASS_OBJECT, conditionId,
-                                UA_NODEID_NULL, UA_NODEID_NULL, conditionName,
-                                conditionType, &oAttr, &UA_TYPES[UA_TYPES_OBJECTATTRIBUTES],
-                                NULL, outNodeId);
-    CONDITION_ASSERT_RETURN_RETVAL(retval, "Adding Condition failed", );
-    return UA_STATUSCODE_GOOD;
-}
-
-/* Create condition instance. The function checks first whether the passed
- * conditionType is a subType of ConditionType. Then checks whether the
- * condition source has HasEventSource reference to its parent. If not, a
- * HasEventSource reference will be created between condition source and server
- * object. To expose the condition in address space, a hierarchical
- * ReferenceType should be passed to create the reference to condition source.
- * Otherwise, UA_NODEID_NULL should be passed to make the condition unexposed. */
-UA_StatusCode
-UA_Server_createCondition(UA_Server *server,
-                          const UA_NodeId conditionId,
-                          const UA_NodeId conditionType,
-                          const UA_ConditionProperties *conditionProperties,
-                          UA_ConditionInputFns inputFns,
-                          UA_ConditionEvaluateFn evaluateFn,
-                          const void *conditionSetupProperties,
-                          UA_NodeId *outNodeId) {
-    if(!outNodeId) {
-        UA_LOG_ERROR(server->config.logging, UA_LOGCATEGORY_USERLAND,
-                     "outNodeId cannot be NULL!");
-        return UA_STATUSCODE_BADINVALIDARGUMENT;
-    }
-
-    UA_StatusCode retval = addCondition_begin(server, conditionId, conditionType,
-                                              conditionProperties->name, outNodeId);
-    if(retval != UA_STATUSCODE_GOOD)
-        return retval;
-
-    UA_LOCK(&server->serviceMutex);
-    retval = addCondition_finish(server, *outNodeId, &conditionType, conditionProperties,
-                                 inputFns, evaluateFn, conditionSetupProperties);
-    UA_UNLOCK(&server->serviceMutex);
-    return retval;
-}
-
-UA_StatusCode
-UA_Server_deleteCondition(UA_Server *server, const UA_NodeId condition) {
-    //TODO
-  return UA_STATUSCODE_BADNOTIMPLEMENTED;
-}
-
-static UA_StatusCode UA_ConditionBranch_createBranch (UA_ConditionBranch *branch, UA_Server *server)
-{
-    UA_NodeId sourceId;
-    UA_NodeId_init (&sourceId);
-    UA_ByteString lastEventId;
-    UA_ByteString_init (&lastEventId);
-
-    UA_NodeId conditionType = getTypeDefinitionId (server, &branch->id);
-    if (UA_NodeId_isNull(&conditionType)) return UA_STATUSCODE_BADINTERNALERROR;
-    conditionType = UA_NODEID_NUMERIC(0, UA_NS0ID_CONDITIONTYPE);
-
-    UA_ObjectAttributes oa = UA_ObjectAttributes_default;
-    oa.displayName = UA_LOCALIZEDTEXT("en", "ConditionBranch");
-    const UA_QualifiedName qn = STATIC_QN("ConditionBranch");
-    UA_NodeId branchId;
-    UA_StatusCode retval = addNode_begin (server, UA_NODECLASS_OBJECT, UA_NODEID_NULL,
-                                          UA_NODEID_NULL, UA_NODEID_NULL, qn, conditionType, &oa, &UA_TYPES[UA_TYPES_OBJECTATTRIBUTES],
-                                          NULL,
-                                          &branchId
-    );
-    CONDITION_ASSERT_GOTOLABEL(retval,"Adding ConditionBranch failed", fail);
-
-    /* Copy the state of the condition */
-    retval = copyAllChildren (server, &server->adminSession, &branch->id, &branchId);
-    CONDITION_ASSERT_GOTOLABEL(retval, "Copying Condition State failed", fail);
-
-    /* Update branchId property */
-    UA_Variant value;
-    UA_Variant_setScalar(&value, (void*)(uintptr_t) &branchId, &UA_TYPES[UA_TYPES_NODEID]);
-    retval = setConditionField(server, branchId, &value,
-                               UA_QUALIFIEDNAME(0,CONDITION_FIELD_BRANCHID));
-    CONDITION_ASSERT_GOTOLABEL(retval, "Set EventType Field failed", fail);
-
-    //TODO DELETE - FOR TESTING expose it in the address space
-    {
-        UA_NodeId source = UA_NODEID_NUMERIC(0, UA_NS0ID_OBJECTSFOLDER);
-        retval = addRef(server, source, UA_NODEID_NUMERIC(0, UA_NS0ID_HASCOMPONENT), branchId,
-                        true);
-        CONDITION_ASSERT_GOTOLABEL(retval,
-                                  "Creating hierarchical Reference to "
-                                  "ConditionSource failed", fail);
-
-        UA_NodeId hasCondition = UA_NODEID_NUMERIC(0, UA_NS0ID_HASCONDITION);
-        retval = addRef(server, source, hasCondition, branchId, true);
-        CONDITION_ASSERT_GOTOLABEL(retval,
-                                  "Creating HasCondition Reference failed", fail);
-    }
-
-    retval = newConditionBranchEntry (server, &branchId, &branch->eventId, branch->condition, false);
-    UA_ByteString_clear(&lastEventId);
-    CONDITION_ASSERT_GOTOLABEL(retval, "Creating ConditionBranch entry failed", fail);
-    return UA_STATUSCODE_GOOD;
-fail:
-    UA_ByteString_clear(&lastEventId);
-    deleteNode(server, branchId, true);
-    return retval;
-}
-
-static UA_StatusCode
-addOptionalVariableField(UA_Server *server, const UA_NodeId *originCondition,
-                         const UA_QualifiedName *fieldName,
-                         const UA_VariableNode *optionalVariableFieldNode,
-                         UA_NodeId *outOptionalVariable) {
-    UA_LOCK_ASSERT(&server->serviceMutex, 1);
-
-    UA_VariableAttributes vAttr = UA_VariableAttributes_default;
-    vAttr.valueRank = optionalVariableFieldNode->valueRank;
-    vAttr.displayName = UA_Session_getNodeDisplayName(&server->adminSession,
-                                                      &optionalVariableFieldNode->head);
-    vAttr.dataType = optionalVariableFieldNode->dataType;
->>>>>>> 6454199e
-
-    /* Get typedefintion */
-    const UA_Node *type = getNodeType(server, &optionalVariableFieldNode->head);
-    if(!type) {
-        UA_LOG_WARNING(server->config.logging, UA_LOGCATEGORY_USERLAND,
-                       "Invalid VariableType. StatusCode %s",
-                       UA_StatusCode_name(UA_STATUSCODE_BADTYPEDEFINITIONINVALID));
-        return UA_STATUSCODE_BADTYPEDEFINITIONINVALID;
-    }
-
-    /* Set referenceType to parent */
-    UA_NodeId referenceToParent;
-    UA_NodeId propertyTypeNodeId = UA_NODEID_NUMERIC(0, UA_NS0ID_PROPERTYTYPE);
-    if(UA_NodeId_equal(&type->head.nodeId, &propertyTypeNodeId))
-        referenceToParent = UA_NODEID_NUMERIC(0, UA_NS0ID_HASPROPERTY);
-    else
-        referenceToParent = UA_NODEID_NUMERIC(0, UA_NS0ID_HASCOMPONENT);
-
-    /* Set a random unused NodeId with specified Namespace Index*/
-    UA_NodeId optionalVariable = {originCondition->namespaceIndex, UA_NODEIDTYPE_NUMERIC, {0}};
-    UA_StatusCode retval =
-        addNode(server, UA_NODECLASS_VARIABLE, optionalVariable,
-                *originCondition, referenceToParent, *fieldName,
-                type->head.nodeId, &vAttr, &UA_TYPES[UA_TYPES_VARIABLEATTRIBUTES],
-                NULL, outOptionalVariable);
-    UA_NODESTORE_RELEASE(server, type);
-    return retval;
-}
-
-static UA_StatusCode
-addOptionalObjectField(UA_Server *server, const UA_NodeId *originCondition,
-                       const UA_QualifiedName* fieldName,
-                       const UA_ObjectNode *optionalObjectFieldNode,
-                       UA_NodeId *outOptionalObject) {
-    UA_LOCK_ASSERT(&server->serviceMutex, 1);
-
-    UA_ObjectAttributes oAttr = UA_ObjectAttributes_default;
-    oAttr.displayName = UA_Session_getNodeDisplayName(&server->adminSession,
-                                                      &optionalObjectFieldNode->head);
-
-    /* Get typedefintion */
-    const UA_Node *type = getNodeType(server, &optionalObjectFieldNode->head);
-    if(!type) {
-        UA_LOG_WARNING(server->config.logging, UA_LOGCATEGORY_USERLAND,
-                       "Invalid ObjectType. StatusCode %s",
-                       UA_StatusCode_name(UA_STATUSCODE_BADTYPEDEFINITIONINVALID));
-        return UA_STATUSCODE_BADTYPEDEFINITIONINVALID;
-    }
-
-    /* Set referenceType to parent */
-    UA_NodeId referenceToParent;
-    UA_NodeId propertyTypeNodeId = UA_NODEID_NUMERIC(0, UA_NS0ID_PROPERTYTYPE);
-    if(UA_NodeId_equal(&type->head.nodeId, &propertyTypeNodeId))
-        referenceToParent = UA_NODEID_NUMERIC(0, UA_NS0ID_HASPROPERTY);
-    else
-        referenceToParent = UA_NODEID_NUMERIC(0, UA_NS0ID_HASCOMPONENT);
-
-    UA_NodeId optionalObject = {originCondition->namespaceIndex, UA_NODEIDTYPE_NUMERIC, {0}};
-    UA_StatusCode retval = addNode(server, UA_NODECLASS_OBJECT, optionalObject,
-                                   *originCondition, referenceToParent, *fieldName,
-                                   type->head.nodeId, &oAttr, &UA_TYPES[UA_TYPES_OBJECTATTRIBUTES],
-                                   NULL, outOptionalObject);
-    UA_NODESTORE_RELEASE(server, type);
-    return retval;
-}
-
-static UA_StatusCode
-addOptionalMethodField(UA_Server *server, const UA_NodeId *origin,
-                       const UA_QualifiedName* fieldName,
-                       const UA_MethodNode* optionalMethodFieldNode,
-                       UA_NodeId *outOptionalObject) {
-    UA_LOCK_ASSERT(&server->serviceMutex, 1);
-
-    UA_NodeId hasComponent = UA_NODEID_NUMERIC(0, UA_NS0ID_HASCOMPONENT);
-    return addRef(server, *origin, hasComponent, optionalMethodFieldNode->head.nodeId, true);
-}
-
-static UA_StatusCode
-addOptionalField(UA_Server *server, const UA_NodeId object,
-                 const UA_NodeId type, const UA_QualifiedName fieldName,
-                 UA_NodeId *outOptionalNode) {
-    UA_LOCK_ASSERT(&server->serviceMutex, 1);
-
-    /* Get optional Field NodId from Type -> user should give the
-     * correct ConditionType or Subtype!!!! */
-    UA_BrowsePathResult bpr = browseSimplifiedBrowsePath(server, type, 1, &fieldName);
-    if(bpr.statusCode != UA_STATUSCODE_GOOD)
-        return bpr.statusCode;
-
-    /* Get Node */
-    UA_NodeId optionalFieldNodeId = bpr.targets[0].targetId.nodeId;
-    const UA_Node *optionalFieldNode = UA_NODESTORE_GET(server, &optionalFieldNodeId);
-    if(NULL == optionalFieldNode) {
-        UA_LOG_WARNING(server->config.logging, UA_LOGCATEGORY_USERLAND,
-                       "Couldn't find optional Field Node in ConditionType. StatusCode %s",
-                       UA_StatusCode_name(UA_STATUSCODE_BADNOTFOUND));
-        UA_BrowsePathResult_clear(&bpr);
-        return UA_STATUSCODE_BADNOTFOUND;
-    }
-
-    switch(optionalFieldNode->head.nodeClass) {
-        case UA_NODECLASS_VARIABLE: {
-            UA_StatusCode retval =
-                addOptionalVariableField(server, &object, &fieldName,
-                                         (const UA_VariableNode *)optionalFieldNode, outOptionalNode);
-            if(retval != UA_STATUSCODE_GOOD) {
-                UA_LOG_ERROR(server->config.logging, UA_LOGCATEGORY_USERLAND,
-                             "Adding Condition Optional Variable Field failed. StatusCode %s",
-                             UA_StatusCode_name(retval));
-            }
-            UA_BrowsePathResult_clear(&bpr);
-            UA_NODESTORE_RELEASE(server, optionalFieldNode);
-            return retval;
-        }
-        case UA_NODECLASS_OBJECT:{
-          UA_StatusCode retval =
-              addOptionalObjectField(server, &object, &fieldName,
-                                     (const UA_ObjectNode *)optionalFieldNode, outOptionalNode);
-          if(retval != UA_STATUSCODE_GOOD) {
-              UA_LOG_ERROR(server->config.logging, UA_LOGCATEGORY_USERLAND,
-                           "Adding Condition Optional Object Field failed. StatusCode %s",
-                           UA_StatusCode_name(retval));
-          }
-          UA_BrowsePathResult_clear(&bpr);
-          UA_NODESTORE_RELEASE(server, optionalFieldNode);
-          return retval;
-        }
-        case UA_NODECLASS_METHOD: {
-            UA_StatusCode retval =
-                addOptionalMethodField(server, &object, &fieldName,
-                                       (const UA_MethodNode *)optionalFieldNode, outOptionalNode);
-            if(retval != UA_STATUSCODE_GOOD) {
-                UA_LOG_ERROR(server->config.logging, UA_LOGCATEGORY_USERLAND,
-                             "Adding Condition Optional Method Field failed. StatusCode %s",
-                             UA_StatusCode_name(retval));
-            }
-            UA_BrowsePathResult_clear(&bpr);
-            UA_NODESTORE_RELEASE(server, optionalFieldNode);
-            return retval;
-        }
-        default:
-            UA_BrowsePathResult_clear(&bpr);
-            UA_NODESTORE_RELEASE(server, optionalFieldNode);
-            return UA_STATUSCODE_BADNOTSUPPORTED;
-    }
-}
-
-/* Set the value of condition field (only scalar). */
-static UA_StatusCode
-setConditionField(UA_Server *server, const UA_NodeId condition,
-                  const UA_Variant* value, const UA_QualifiedName fieldName) {
-    UA_LOCK_ASSERT(&server->serviceMutex, 1);
-
-    if(value->arrayLength != 0 || value->data <= UA_EMPTY_ARRAY_SENTINEL) {
-      //TODO implement logic for array variants!
-      CONDITION_ASSERT_RETURN_RETVAL(UA_STATUSCODE_BADNOTIMPLEMENTED,
-                                     "Set Condition Field with Array value not implemented",);
-    }
-
-    UA_BrowsePathResult bpr = browseSimplifiedBrowsePath(server, condition, 1, &fieldName);
-    if(bpr.statusCode != UA_STATUSCODE_GOOD)
-        return bpr.statusCode;
-
-    UA_StatusCode retval = writeValueAttribute(server, bpr.targets[0].targetId.nodeId, value);
-    UA_BrowsePathResult_clear(&bpr);
-
-    return retval;
-}
-
-static UA_StatusCode
-setConditionVariableFieldProperty(UA_Server *server, const UA_NodeId condition,
-                                  const UA_Variant* value,
-                                  const UA_QualifiedName variableFieldName,
-                                  const UA_QualifiedName variablePropertyName) {
-    UA_LOCK_ASSERT(&server->serviceMutex, 1);
-
-    if(value->arrayLength != 0 || value->data <= UA_EMPTY_ARRAY_SENTINEL) {
-        //TODO implement logic for array variants!
-        CONDITION_ASSERT_RETURN_RETVAL(UA_STATUSCODE_BADNOTIMPLEMENTED,
-                                       "Set Property of Condition Field with Array value not implemented",);
-    }
-
-    /* 1) find Variable Field of the Condition*/
-    UA_BrowsePathResult bprConditionVariableField =
-        browseSimplifiedBrowsePath(server, condition, 1, &variableFieldName);
-    if(bprConditionVariableField.statusCode != UA_STATUSCODE_GOOD)
-        return bprConditionVariableField.statusCode;
-
-    /* 2) find Property of the Variable Field of the Condition*/
-    UA_BrowsePathResult bprVariableFieldProperty =
-        browseSimplifiedBrowsePath(server, bprConditionVariableField.targets->targetId.nodeId,
-                                   1, &variablePropertyName);
-    if(bprVariableFieldProperty.statusCode != UA_STATUSCODE_GOOD) {
-        UA_BrowsePathResult_clear(&bprConditionVariableField);
-        return bprVariableFieldProperty.statusCode;
-    }
-
-    UA_StatusCode retval =
-        writeValueAttribute(server, bprVariableFieldProperty.targets[0].targetId.nodeId, value);
-    UA_BrowsePathResult_clear(&bprConditionVariableField);
-    UA_BrowsePathResult_clear(&bprVariableFieldProperty);
-    return retval;
-}
-
-// -------- Interact with condition
-
-static void reAlarmCallback (UA_Server *server, void *data);
 
 static void UA_Condition_createReAlarmCallback (UA_Condition *condition, UA_Server *server)
 {
@@ -3510,11 +2550,7 @@
 }
 
 static UA_StatusCode
-<<<<<<< HEAD
 conditionUpdateActive (UA_Server *server, const UA_NodeId *conditionId,
-=======
-conditionUpdateAlarmActive (UA_Server *server, const UA_NodeId *conditionId,
->>>>>>> 6454199e
                                       const UA_ConditionEventInfo *info, UA_Boolean isActive)
 {
     UA_LOCK_ASSERT(&server->serviceMutex, 1);
@@ -3524,19 +2560,11 @@
 }
 
 UA_StatusCode
-<<<<<<< HEAD
 UA_Server_Condition_updateActive(UA_Server *server, UA_NodeId conditionId,
                                       const UA_ConditionEventInfo *info, UA_Boolean isActive)
 {
     UA_LOCK(&server->serviceMutex);
     UA_StatusCode ret = conditionUpdateActive(server, &conditionId, info, isActive);
-=======
-UA_Server_alarmUpdateActive(UA_Server *server, UA_NodeId conditionId,
-                                      const UA_ConditionEventInfo *info, UA_Boolean isActive)
-{
-    UA_LOCK(&server->serviceMutex);
-    UA_StatusCode ret = conditionUpdateAlarmActive(server, &conditionId, info, isActive);
->>>>>>> 6454199e
     UA_UNLOCK(&server->serviceMutex);
     return ret;
 }
@@ -3620,11 +2648,7 @@
                      UA_Variant *output)
 {
     //TODO check object id type
-<<<<<<< HEAD
     return UA_Server_Condition_enable(server, *objectId, true);
-=======
-    return UA_Server_conditionEnable(server, *objectId, true);
->>>>>>> 6454199e
 }
 
 static UA_StatusCode
@@ -3635,11 +2659,7 @@
                       const UA_Variant *input, size_t outputSize, UA_Variant *output)
 {
     //TODO check object id type
-<<<<<<< HEAD
     return UA_Server_Condition_enable(server, *objectId, false);
-=======
-    return UA_Server_conditionEnable(server, *objectId, false);
->>>>>>> 6454199e
 }
 
 static UA_StatusCode
@@ -4162,29 +3182,20 @@
                      const UA_ConditionProperties *properties)
 {
     /* Set Fields */
-<<<<<<< HEAD
     /* Set EventType */
-=======
-    /* 1.Set EventType */
->>>>>>> 6454199e
     UA_Variant value;
     UA_Variant_setScalar(&value, (void*)(uintptr_t) conditionType, &UA_TYPES[UA_TYPES_NODEID]);
     UA_StatusCode retval = setConditionField(server, *condition, &value,
                                              UA_QUALIFIEDNAME(0,CONDITION_FIELD_EVENTTYPE));
     CONDITION_ASSERT_RETURN_RETVAL(retval, "Set EventType Field failed",);
 
-<<<<<<< HEAD
     /* Set ConditionName */
-=======
-    /* 2.Set ConditionName */
->>>>>>> 6454199e
     UA_Variant_setScalar(&value, (void*)(uintptr_t)&properties->name.name,
                          &UA_TYPES[UA_TYPES_STRING]);
     retval = setConditionField(server, *condition, &value,
                                UA_QUALIFIEDNAME(0,CONDITION_FIELD_CONDITIONNAME));
     CONDITION_ASSERT_RETURN_RETVAL(retval, "Set ConditionName Field failed",);
 
-<<<<<<< HEAD
     /* Set EnabledState */
     retval = setTwoStateVariable (server, condition, fieldEnabledStateQN, true, ENABLED_TEXT);
     CONDITION_ASSERT_RETURN_RETVAL(retval, "Setting initial Enabled state failed",);
@@ -4192,25 +3203,6 @@
     /* Set Retain*/
     UA_Boolean retain = false;
     UA_Variant_setScalar(&value, &retain, &UA_TYPES[UA_TYPES_BOOLEAN]);
-=======
-    /* 3.Set EnabledState (Disabled by default -> Retain Field = false) */
-    UA_LocalizedText text = UA_LOCALIZEDTEXT(LOCALE, DISABLED_TEXT);
-    UA_Variant_setScalar(&value, &text, &UA_TYPES[UA_TYPES_LOCALIZEDTEXT]);
-    retval = setConditionField(server, *condition, &value,
-                               UA_QUALIFIEDNAME(0,CONDITION_FIELD_ENABLEDSTATE));
-    CONDITION_ASSERT_RETURN_RETVAL(retval, "Set EnabledState Field failed",);
-
-    /* 4.Set EnabledState/Id */
-    UA_Boolean stateId = false;
-    UA_Variant_setScalar(&value, &stateId, &UA_TYPES[UA_TYPES_BOOLEAN]);
-    retval = setConditionVariableFieldProperty(server, *condition, &value,
-                                               UA_QUALIFIEDNAME(0,CONDITION_FIELD_ENABLEDSTATE),
-                                               stateVariableIdQN);
-    CONDITION_ASSERT_RETURN_RETVAL(retval, "Set EnabledState/Id Field failed",);
-
-    /* 5.Set Retain*/
-    UA_Variant_setScalar(&value, &stateId, &UA_TYPES[UA_TYPES_BOOLEAN]);
->>>>>>> 6454199e
     retval = setConditionField(server, *condition, &value, fieldRetainQN);
     CONDITION_ASSERT_RETURN_RETVAL(retval, "Set Retain Field failed",);
 
@@ -4222,11 +3214,7 @@
         return UA_STATUSCODE_BADNOTFOUND;
     }
 
-<<<<<<< HEAD
     /* Set SourceName*/
-=======
-    /* 6.Set SourceName*/
->>>>>>> 6454199e
     UA_Variant_setScalar(&value, (void*)(uintptr_t)&conditionSourceNode->head.browseName.name,
                          &UA_TYPES[UA_TYPES_STRING]);
     retval = setConditionField(server, *condition, &value,
@@ -4239,11 +3227,7 @@
         return retval;
     }
 
-<<<<<<< HEAD
     /* Set SourceNode*/
-=======
-    /* 7.Set SourceNode*/
->>>>>>> 6454199e
     UA_Variant_setScalar(&value, (void*)(uintptr_t)&conditionSourceNode->head.nodeId,
                          &UA_TYPES[UA_TYPES_NODEID]);
     retval = setConditionField(server, *condition, &value, fieldSourceNodeQN);
@@ -4256,22 +3240,14 @@
 
     UA_NODESTORE_RELEASE(server, conditionSourceNode);
 
-<<<<<<< HEAD
     /* Set Quality (TODO not supported, thus set with Status Good) */
-=======
-    /* 8. Set Quality (TODO not supported, thus set with Status Good) */
->>>>>>> 6454199e
     UA_StatusCode qualityValue = UA_STATUSCODE_GOOD;
     UA_Variant_setScalar(&value, &qualityValue, &UA_TYPES[UA_TYPES_STATUSCODE]);
     retval = setConditionField(server, *condition, &value,
                                UA_QUALIFIEDNAME(0,CONDITION_FIELD_QUALITY));
     CONDITION_ASSERT_RETURN_RETVAL(retval, "Set Quality Field failed",);
 
-<<<<<<< HEAD
     /* Set Severity */
-=======
-    /* 9. Set Severity */
->>>>>>> 6454199e
     UA_UInt16 severityValue = 0;
     UA_Variant_setScalar(&value, &severityValue, &UA_TYPES[UA_TYPES_UINT16]);
     retval = setConditionField(server, *condition, &value,
@@ -4285,13 +3261,8 @@
                                               const UA_AcknowledgeableConditionProperties *properties)
 {
     UA_NodeId acknowledgeableConditionTypeId = UA_NODEID_NUMERIC(0, UA_NS0ID_ACKNOWLEDGEABLECONDITIONTYPE);
-<<<<<<< HEAD
     UA_StatusCode retval = setTwoStateVariable (server, condition, fieldAckedStateQN, true, ACKED_TEXT);
     CONDITION_ASSERT_RETURN_RETVAL(retval, "Setting initial Acked state failed",);
-=======
-    UA_StatusCode retval = UA_STATUSCODE_GOOD;
-    setTwoStateVariable (server, condition, fieldAckedStateQN, true, ACKED_TEXT);
->>>>>>> 6454199e
     /* add optional field ConfirmedState*/
     if (properties->confirmable)
     {
@@ -4299,12 +3270,8 @@
                                   fieldConfirmedStateQN, NULL);
         CONDITION_ASSERT_RETURN_RETVAL(retval, "Adding ConfirmedState optional Field failed",);
 
-<<<<<<< HEAD
         retval = setTwoStateVariable (server, condition, fieldConfirmedStateQN, true, CONFIRMED_TEXT);
         CONDITION_ASSERT_RETURN_RETVAL(retval, "Setting initial Confirmed state failed",);
-=======
-        setTwoStateVariable (server, condition, fieldConfirmedStateQN, true, CONFIRMED_TEXT);
->>>>>>> 6454199e
 
         /* add reference from Condition to Confirm Method */
         UA_NodeId hasComponent = UA_NODEID_NUMERIC(0, UA_NS0ID_HASCOMPONENT);
@@ -4808,11 +3775,7 @@
 }
 
 UA_StatusCode
-<<<<<<< HEAD
 UA_Server_Condition_getInputNodeValue (UA_Server *server, UA_NodeId conditionId, UA_Variant *out)
-=======
-UA_Server_conditionGetInputNodeValue (UA_Server *server, UA_NodeId conditionId, UA_Variant *out)
->>>>>>> 6454199e
 {
     UA_QualifiedName inputNodeQN = UA_QUALIFIEDNAME(0, "InputNode");
     UA_BrowsePathResult bpr =  UA_Server_browseSimplifiedBrowsePath(server, conditionId, 1, &inputNodeQN);
@@ -5123,11 +4086,7 @@
     {
         exclusiveLimitAlarmCalculateEventInfo (server, conditionId, currentState, *input, &info);
         exclusiveLimitAlarmUpdateLimitState (server, conditionId, currentState);
-<<<<<<< HEAD
         conditionUpdateActive (server, conditionId, &info, isActive);
-=======
-        conditionUpdateAlarmActive (server, conditionId, &info, isActive);
->>>>>>> 6454199e
     }
     return retval;
 }
@@ -5143,24 +4102,5 @@
     UA_UNLOCK(&server->serviceMutex);
     return ret;
 }
-<<<<<<< HEAD
-=======
-
-inline UA_StatusCode
-UA_Server_createExclusiveLimitAlarm (UA_Server *server,
-                                     const UA_NodeId conditionId,
-                                     const UA_ConditionProperties *conditionProperties,
-                                     UA_ConditionInputFns inputFns,
-                                     const UA_LimitAlarmProperties *limitAlarmProperties,
-                                     UA_NodeId* outConditionId)
-{
-    return UA_Server_createCondition(
-        server, conditionId, UA_NODEID_NUMERIC(0, UA_NS0ID_EXCLUSIVELIMITALARMTYPE), conditionProperties,
-        inputFns, (UA_ConditionEvaluateFn) UA_Server_exclusiveLimitAlarmEvaluate, limitAlarmProperties, outConditionId
-    );
-}
-
-
->>>>>>> 6454199e
 
 #endif /* UA_ENABLE_SUBSCRIPTIONS_ALARMS_CONDITIONS */