--- conflicted
+++ resolved
@@ -373,11 +373,7 @@
         else
             retval = UA_STATUSCODE_BADUNEXPECTEDERROR;
     }
-<<<<<<< HEAD
     if(!UA_StatusCode_isEqualTop(retval,UA_STATUSCODE_GOOD)) {
-=======
-    if(!UA_StatusCode_equal(retval,UA_STATUSCODE_GOOD)) {
->>>>>>> f346ab4b
         UA_ReadResponse_clear(&response);
         return retval;
     }
@@ -425,11 +421,7 @@
         return UA_STATUSCODE_BADUNEXPECTEDERROR;
 
     retval = response->results[0].status;
-<<<<<<< HEAD
     if(!UA_StatusCode_isEqualTop(retval,UA_STATUSCODE_GOOD))
-=======
-    if(!UA_StatusCode_equal(retval,UA_STATUSCODE_GOOD))
->>>>>>> f346ab4b
         return retval;
 
     UA_DataValue *res = &response->results[0];
@@ -530,11 +522,8 @@
             else
                 retval = UA_STATUSCODE_BADUNEXPECTEDERROR;
         }
-<<<<<<< HEAD
+
         if (!UA_StatusCode_isEqualTop(retval,UA_STATUSCODE_GOOD))
-=======
-        if (!UA_StatusCode_equal(retval,UA_STATUSCODE_GOOD))
->>>>>>> f346ab4b
             goto cleanup;
 
         UA_HistoryReadResult *res = response.results;
