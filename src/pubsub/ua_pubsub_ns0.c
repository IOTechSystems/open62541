--- conflicted
+++ resolved
@@ -1648,7 +1648,6 @@
                 UA_QUALIFIEDNAME(0, rgName), UA_NODEID_NUMERIC(0, UA_NS0ID_READERGROUPTYPE),
                 &object_attr, &UA_TYPES[UA_TYPES_OBJECTATTRIBUTES],
                 NULL, &readerGroup->identifier);
-<<<<<<< HEAD
 
     UA_NodeId statusIdNode = 
         findSingleChildNode(server, UA_QUALIFIEDNAME(0, "Status"),
@@ -1678,15 +1677,6 @@
     retVal |= addVariableValueSource(server, stateValueCallback,
                                      stateIdNode, stateContext);
 
-#ifdef UA_ENABLE_PUBSUB_INFORMATIONMODEL_METHODS
-    retVal |= addRef(server, readerGroup->identifier,
-                     UA_NODEID_NUMERIC(0, UA_NS0ID_HASCOMPONENT),
-                     UA_NODEID_NUMERIC(0, UA_NS0ID_READERGROUPTYPE_ADDDATASETREADER), true);
-    retVal |= addRef(server, readerGroup->identifier,
-                     UA_NODEID_NUMERIC(0, UA_NS0ID_HASCOMPONENT),
-                     UA_NODEID_NUMERIC(0, UA_NS0ID_READERGROUPTYPE_REMOVEDATASETREADER), true);
-#endif
-=======
     if(server->config.pubSubConfig.enableInformationModelMethods) {
         retVal |= addRef(server, readerGroup->identifier,
                          UA_NODEID_NUMERIC(0, UA_NS0ID_HASCOMPONENT),
@@ -1695,7 +1685,6 @@
                          UA_NODEID_NUMERIC(0, UA_NS0ID_HASCOMPONENT),
                          UA_NODEID_NUMERIC(0, UA_NS0ID_READERGROUPTYPE_REMOVEDATASETREADER), true);
     }
->>>>>>> 6aacce6b
     return retVal;
 }
 
