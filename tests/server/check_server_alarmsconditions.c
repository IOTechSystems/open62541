/* This Source Code Form is subject to the terms of the Mozilla Public
 * License, v. 2.0. If a copy of the MPL was not distributed with this
 * file, You can obtain one at http://mozilla.org/MPL/2.0/.
 *
 *    Copyright 2020 (c) Christian von Arnim, ISW University of Stuttgart (for VDW and umati)
 */

#include <open62541/server.h>
#include <open62541/server_config_default.h>

#include <check.h>
#include <stdlib.h>
#include <stdio.h>
#include "open62541_queue.h"

UA_Server *acserver;
static uint32_t eventCount = 0;


static void setup(void) {
    eventCount = 0;
    acserver = UA_Server_new();
    UA_ServerConfig_setDefault(UA_Server_getConfig(acserver));
}

static void setupSupportsFilteredRetain(void) {
    setup();
    UA_ServerConfig *config = UA_Server_getConfig(acserver);
    config->supportsFilteredRetain = true;
}


static void teardown(void) {
    UA_Server_delete(acserver);
}

#ifdef UA_ENABLE_SUBSCRIPTIONS_ALARMS_CONDITIONS

static UA_Boolean
isConditionTwoStateVariableInTrueState (UA_Server *server, UA_NodeId condition, UA_QualifiedName twoStateVariableName)
{
    UA_Boolean state = false;
    UA_NodeId stateNodeId;
    UA_StatusCode status = UA_Server_getNodeIdWithBrowseName(server, &condition, twoStateVariableName, &stateNodeId);
    assert (status == UA_STATUSCODE_GOOD);

    UA_NodeId stateIdNodeId;
    status = UA_Server_getNodeIdWithBrowseName(server, &stateNodeId, UA_QUALIFIEDNAME(0, "Id"), &stateIdNodeId);
    UA_NodeId_clear(&stateNodeId);
    assert (status == UA_STATUSCODE_GOOD);

    UA_Variant val;
    status = UA_Server_readValue(server, stateIdNodeId, &val);
    UA_NodeId_clear(&stateIdNodeId);
    assert (status == UA_STATUSCODE_GOOD);
    assert (val.data != NULL && val.type == &UA_TYPES[UA_TYPES_BOOLEAN]);
    state = *(UA_Boolean*)val.data;
    UA_Variant_clear(&val);
    return state;
}

static inline UA_Boolean
isConditionEnabled (UA_Server *server, UA_NodeId condition)
{
    return isConditionTwoStateVariableInTrueState(
        server,
        condition,
        UA_QUALIFIEDNAME(0, "EnabledState")
                                                 );
}

static inline UA_Boolean
isConditionActive (UA_Server *server, UA_NodeId condition)
{
    return isConditionTwoStateVariableInTrueState(
        server,
        condition,
        UA_QUALIFIEDNAME(0, "ActiveState")
                                                 );
}

static inline UA_Boolean
isConditionAcked(UA_Server *server, UA_NodeId condition)
{
    return isConditionTwoStateVariableInTrueState(
        server,
        condition,
        UA_QUALIFIEDNAME(0, "AckedState")
                                                 );
}

static inline UA_Boolean
isConditionConfirmed (UA_Server *server, UA_NodeId condition)
{
    return isConditionTwoStateVariableInTrueState(
        server,
        condition,
        UA_QUALIFIEDNAME(0, "ConfirmedState")
                                                 );
}

static inline UA_Boolean
isConditionSuppressed (UA_Server *server, UA_NodeId condition)
{
    return isConditionTwoStateVariableInTrueState(
        server,
        condition,
        UA_QUALIFIEDNAME(0, "SuppressedState")
<<<<<<< HEAD
    );
=======
                                                 );
>>>>>>> 68b83789
}

static inline UA_Boolean
isConditionOutOfService (UA_Server *server, UA_NodeId condition)
{
    return isConditionTwoStateVariableInTrueState(
        server,
        condition,
        UA_QUALIFIEDNAME(0, "OutOfServiceState")
<<<<<<< HEAD
    );
=======
                                                 );
>>>>>>> 68b83789
}

static inline UA_Boolean
conditionRetain (UA_Server *server, UA_NodeId condition)
{
    UA_Variant val;
    UA_StatusCode ret = UA_Server_readObjectProperty(
        server,
        condition,
        UA_QUALIFIEDNAME(0, "Retain"),
        &val
                                                    );
    assert (ret == UA_STATUSCODE_GOOD && val.type == &UA_TYPES[UA_TYPES_BOOLEAN]);
    UA_Boolean retain = *(UA_Boolean *)val.data;
    UA_Variant_clear(&val);
    return retain;
}

START_TEST(createDelete) {
    UA_StatusCode retval;

    UA_ConditionProperties conditionProperties;
    conditionProperties.name = UA_QUALIFIEDNAME(0, "Condition createDelete");
    conditionProperties.hierarchialReferenceType = UA_NODEID_NULL;
    conditionProperties.source = UA_NODEID_NUMERIC(0, UA_NS0ID_SERVER);

    UA_ConditionInputFns inputs = {0};
    // Loop to increase the chance of capturing dead pointers
    for(UA_UInt16 i = 0; i < 3; ++i)
    {
        UA_NodeId conditionInstance = UA_NODEID_NULL;
        retval = __UA_Server_createCondition(
            acserver,
            UA_NODEID_NULL,
            UA_NODEID_NUMERIC(0, UA_NS0ID_CONDITIONTYPE),
            &conditionProperties,
            inputs,
            NULL,
            NULL,
            &conditionInstance
                                            );
        ck_assert_uint_eq(retval, UA_STATUSCODE_GOOD);
        ck_assert_msg(!UA_NodeId_isNull(&conditionInstance), "ConditionId is null");

        retval = UA_Server_deleteCondition(
            acserver,
            conditionInstance
                                          );
        ck_assert_uint_eq(retval, UA_STATUSCODE_GOOD);
    }
} END_TEST


typedef struct
{
    UA_Boolean acked;
    UA_Boolean retain;
    UA_Boolean confirmed;
    UA_Boolean active;
}ConditionState;


static UA_StatusCode onAcked(UA_Server *server, const UA_NodeId *id, void *ctx)
{
    UA_Boolean *autoConfirm = (UA_Boolean *)ctx;
    if(!*autoConfirm)  UA_Server_Condition_setConfirmRequired(server, *id);
    return UA_STATUSCODE_GOOD;
}

static UA_StatusCode onConfirmed(UA_Server *server, const UA_NodeId *id, void *ctx)
{
    UA_Boolean *autoConfirm = (UA_Boolean *)ctx;
    *autoConfirm = true;
    return UA_STATUSCODE_GOOD;
}

static UA_StatusCode onActive(UA_Server *server, const UA_NodeId *id, void *ctx)
{
    UA_Boolean *autoConfirm = (UA_Boolean *)ctx;
    *autoConfirm = false;
    UA_Server_Condition_setAcknowledgeRequired(server, *id);
    return UA_STATUSCODE_GOOD;
}

static UA_StatusCode onInactive(UA_Server *server, const UA_NodeId *id, void *ctx)
{
    return UA_STATUSCODE_GOOD;
}

const UA_ConditionImplCallbacks callbacks = {
    .onAcked = onAcked,
    .onConfirmed = onConfirmed,
    .onActive = onActive,
    .onInactive = onInactive
};

static void conditionSequence1CB (UA_Server *server, UA_UInt32 monId, void *monContext,
                                  size_t nEventFields, const UA_Variant *eventFields)
{
    eventCount++;
}


/* Based on https://reference.opcfoundation.org/Core/Part9/v105/docs/B.1.2 */
START_TEST(conditionSequence1) {

    UA_StatusCode retval;
    UA_ConditionProperties conditionProperties;
    conditionProperties.name = UA_QUALIFIEDNAME(0, "Test Condition");
    conditionProperties.hierarchialReferenceType = UA_NODEID_NULL;
    conditionProperties.source = UA_NODEID_NUMERIC(0, UA_NS0ID_SERVER);
    conditionProperties.canBranch = false;

    UA_AlarmConditionProperties alarmProperties;
    memset (&alarmProperties, 0, sizeof(alarmProperties));
    alarmProperties.acknowledgeableConditionProperties.confirmable = true;

    UA_ConditionInputFns inputs = {0};
    UA_NodeId conditionInstance = UA_NODEID_NULL;
    retval = __UA_Server_createCondition(
        acserver,
        UA_NODEID_NULL,
        UA_NODEID_NUMERIC(0, UA_NS0ID_ALARMCONDITIONTYPE),
        &conditionProperties,
        inputs,
        NULL,
        &alarmProperties,
        &conditionInstance
<<<<<<< HEAD
    );
=======
                                        );
>>>>>>> 68b83789
    ck_assert_uint_eq(retval, UA_STATUSCODE_GOOD);

    retval = UA_Server_Condition_setImplCallbacks(acserver, conditionInstance, &callbacks);
    ck_assert_uint_eq(retval, UA_STATUSCODE_GOOD);

    /* Create monitored event */
    UA_MonitoredItemCreateRequest req;
    UA_MonitoredItemCreateRequest_init(&req);
    req.itemToMonitor.nodeId = UA_NODEID_NUMERIC(0, UA_NS0ID_SERVER);
    req.monitoringMode = UA_MONITORINGMODE_REPORTING;
    req.itemToMonitor.attributeId = UA_ATTRIBUTEID_EVENTNOTIFIER;
    req.requestedParameters.samplingInterval = 250;
    req.requestedParameters.discardOldest = true;
    req.requestedParameters.queueSize = 1;

    UA_SimpleAttributeOperand select[1];

    size_t i =0;
    UA_SimpleAttributeOperand_init(&select[i]);
    select[i].typeDefinitionId = UA_NODEID_NUMERIC(0, UA_NS0ID_CONDITIONTYPE);
    select[i].attributeId = UA_ATTRIBUTEID_NODEID;
    i++;

    UA_EventFilter filter;
    UA_EventFilter_init(&filter);
    filter.selectClausesSize = i;
    filter.selectClauses = select;

    req.requestedParameters.filter.content.decoded.type = &UA_TYPES[UA_TYPES_EVENTFILTER];
    req.requestedParameters.filter.content.decoded.data = &filter;
    req.requestedParameters.filter.encoding = UA_EXTENSIONOBJECT_DECODED_NODELETE;

    UA_MonitoredItemCreateResult res = UA_Server_createEventMonitoredItem(
        acserver,
        UA_TIMESTAMPSTORETURN_NEITHER,
        req,
        NULL,
        conditionSequence1CB
<<<<<<< HEAD
    );
=======
                                                                         );
>>>>>>> 68b83789
    ck_assert_uint_eq(res.statusCode, UA_STATUSCODE_GOOD);

    UA_Boolean autoConfirm = false;
    retval = UA_Server_Condition_setContext(acserver, conditionInstance, &autoConfirm);
    ck_assert_uint_eq(retval, UA_STATUSCODE_GOOD);

    uint32_t expectedEventCount = 0;
    ck_assert_uint_eq (expectedEventCount, eventCount);

    /* Initial State of Condition */
    ck_assert(isConditionActive(acserver, conditionInstance) == false);
    ck_assert(isConditionAcked(acserver, conditionInstance) == true);
    ck_assert(isConditionConfirmed(acserver, conditionInstance) == true);
    ck_assert(conditionRetain(acserver, conditionInstance) == false);

    /* 1. Alarm goes Active */
    retval = UA_Server_Condition_updateActive(acserver, conditionInstance, NULL, true);
    ck_assert_uint_eq(retval, UA_STATUSCODE_GOOD);
    expectedEventCount++;
    ck_assert(isConditionActive(acserver, conditionInstance) == true);
    ck_assert(isConditionAcked(acserver, conditionInstance) == false);
    ck_assert(isConditionConfirmed(acserver, conditionInstance) == true);
    ck_assert(conditionRetain(acserver, conditionInstance) == true);

    /* 2. Condition Acknowledged Confirm required */
    retval = UA_Server_Condition_acknowledge(acserver, conditionInstance, NULL);
    ck_assert_uint_eq(retval, UA_STATUSCODE_GOOD);
    expectedEventCount++;
    ck_assert(isConditionActive(acserver, conditionInstance) == true);
    ck_assert(isConditionAcked(acserver, conditionInstance) == true);
    ck_assert(isConditionConfirmed(acserver, conditionInstance) == false);
    ck_assert(conditionRetain(acserver, conditionInstance) == true);

    /* 3. Alarm goes inactive */
    retval = UA_Server_Condition_updateActive(acserver, conditionInstance, NULL, false);
    ck_assert_uint_eq(retval, UA_STATUSCODE_GOOD);
    expectedEventCount++;
    ck_assert(isConditionActive(acserver, conditionInstance) == false);
    ck_assert(isConditionAcked(acserver, conditionInstance) == true);
    ck_assert(isConditionConfirmed(acserver, conditionInstance) == false);
    ck_assert(conditionRetain(acserver, conditionInstance) == true);

<<<<<<< HEAD
    /* 4. Alarm goes inactive */
    retval = UA_Server_Condition_updateActive(acserver, conditionInstance, NULL, false);
    ck_assert_uint_eq(retval, UA_STATUSCODE_GOOD);
    expectedEventCount++;
    ck_assert(isConditionActive(acserver, conditionInstance) == false);
    ck_assert(isConditionAcked(acserver, conditionInstance) == true);
    ck_assert(isConditionConfirmed(acserver, conditionInstance) == false);
    ck_assert(conditionRetain(acserver, conditionInstance) == true);

    /* 5. Condition confirmed */
=======
    /* 4. Condition confirmed */
>>>>>>> 68b83789
    retval = UA_Server_Condition_confirm (acserver, conditionInstance, NULL);
    ck_assert_uint_eq(retval, UA_STATUSCODE_GOOD);
    expectedEventCount++;
    ck_assert(isConditionActive(acserver, conditionInstance) == false);
    ck_assert(isConditionAcked(acserver, conditionInstance) == true);
    ck_assert(isConditionConfirmed(acserver, conditionInstance) == true);
    ck_assert(conditionRetain(acserver, conditionInstance) == false);

<<<<<<< HEAD
    /* 6. Alarm goes active */
=======
    /* 5. Alarm goes active */
>>>>>>> 68b83789
    retval = UA_Server_Condition_updateActive(acserver, conditionInstance, NULL, true);
    ck_assert_uint_eq(retval, UA_STATUSCODE_GOOD);
    expectedEventCount++;
    ck_assert(isConditionActive(acserver, conditionInstance) == true);
    ck_assert(isConditionAcked(acserver, conditionInstance) == false);
    ck_assert(isConditionConfirmed(acserver, conditionInstance) == true);
    ck_assert(conditionRetain(acserver, conditionInstance) == true);

<<<<<<< HEAD
    /* 7. Alarm goes inactive */
=======
    /* 6. Alarm goes inactive */
>>>>>>> 68b83789
    retval = UA_Server_Condition_updateActive(acserver, conditionInstance, NULL, false);
    ck_assert_uint_eq(retval, UA_STATUSCODE_GOOD);
    expectedEventCount++;
    ck_assert(isConditionActive(acserver, conditionInstance) == false);
    ck_assert(isConditionAcked(acserver, conditionInstance) == false);
    ck_assert(isConditionConfirmed(acserver, conditionInstance) == true);
    ck_assert(conditionRetain(acserver, conditionInstance) == true);

<<<<<<< HEAD
    /* 8. Condition Acknowledged Confirm required */
=======
    /* 7. Condition Acknowledged Confirm required */
>>>>>>> 68b83789
    retval = UA_Server_Condition_acknowledge(acserver, conditionInstance, NULL);
    ck_assert_uint_eq(retval, UA_STATUSCODE_GOOD);
    expectedEventCount++;
    ck_assert(isConditionActive(acserver, conditionInstance) == false);
    ck_assert(isConditionAcked(acserver, conditionInstance) == true);
    ck_assert(isConditionConfirmed(acserver, conditionInstance) == false);
    ck_assert(conditionRetain(acserver, conditionInstance) == true);

<<<<<<< HEAD
    /* 10. Condition confirmed */
=======
    /* 8. Condition confirmed */
>>>>>>> 68b83789
    retval = UA_Server_Condition_confirm (acserver, conditionInstance, NULL);
    ck_assert_uint_eq(retval, UA_STATUSCODE_GOOD);
    expectedEventCount++;
    ck_assert(isConditionActive(acserver, conditionInstance) == false);
    ck_assert(isConditionAcked(acserver, conditionInstance) == true);
    ck_assert(isConditionConfirmed(acserver, conditionInstance) == true);
    ck_assert(conditionRetain(acserver, conditionInstance) == false);

    retval = UA_Server_deleteCondition(
        acserver,
        conditionInstance
<<<<<<< HEAD
    );
=======
                                      );
>>>>>>> 68b83789
    ck_assert_uint_eq(retval, UA_STATUSCODE_GOOD);
} END_TEST

typedef struct {
    UA_NodeId branch1;
    UA_NodeId branch2;

    ConditionState mainBranchState;
    ConditionState branch1State;
    ConditionState branch2State;
}EventCBCtx;

static void conditionSequence2CB (UA_Server *server, UA_UInt32 monId, void *monContext,
                                  size_t nEventFields, const UA_Variant *eventFields)
{
    eventCount++;
    EventCBCtx *ctx= (EventCBCtx *) monContext;

    UA_NodeId conditionId = *(UA_NodeId *) eventFields[0].data;
    UA_NodeId branchId = *(UA_NodeId *) eventFields[1].data;
    UA_Boolean retain = *(UA_Boolean*) eventFields[2].data;
    UA_Boolean acked = *(UA_Boolean*) eventFields[3].data;
    UA_Boolean confirmed = *(UA_Boolean*) eventFields[4].data;
    UA_Boolean active = *(UA_Boolean*) eventFields[5].data;

    /*Update branchIds*/
    if (!UA_NodeId_equal(&branchId, &UA_NODEID_NULL))
    {
        if (UA_NodeId_equal(&ctx->branch1, &UA_NODEID_NULL)) UA_NodeId_copy(&branchId, &ctx->branch1);
        else if (UA_NodeId_equal(&ctx->branch2, &UA_NODEID_NULL) && !UA_NodeId_equal(&branchId, &ctx->branch1))
            UA_NodeId_copy(&branchId, &ctx->branch2);
    }

    ConditionState state;
    state.retain = retain;
    state.acked = acked;
    state.confirmed = confirmed;
    state.active = active;

    if (UA_NodeId_equal (&branchId, &UA_NODEID_NULL))
    {
        ctx->mainBranchState = state;
    }
    else if (UA_NodeId_equal(&branchId,&ctx->branch1))
    {
        ctx->branch1State = state;
    }
    else if (UA_NodeId_equal(&branchId,&ctx->branch2))
    {
        ctx->branch2State = state;
    }
}

/* Based on https://reference.opcfoundation.org/Core/Part9/v105/docs/B.1.3 */
START_TEST(conditionSequence2) {

    EventCBCtx ctx;
    memset(&ctx, 0, sizeof(ctx));

    UA_StatusCode retval;
    UA_ConditionProperties conditionProperties;
    conditionProperties.name = UA_QUALIFIEDNAME(0, "Test Condition");
    conditionProperties.hierarchialReferenceType = UA_NODEID_NULL;
    conditionProperties.source = UA_NODEID_NUMERIC(0, UA_NS0ID_SERVER);
    conditionProperties.canBranch = true;

    UA_AlarmConditionProperties alarmProperties;
    memset (&alarmProperties, 0, sizeof(alarmProperties));
    alarmProperties.acknowledgeableConditionProperties.confirmable = true;

    UA_ConditionInputFns inputs = {0};
    UA_NodeId conditionInstance = UA_NODEID_NULL;
    retval = __UA_Server_createCondition(
        acserver,
        UA_NODEID_NULL,
        UA_NODEID_NUMERIC(0, UA_NS0ID_ALARMCONDITIONTYPE),
        &conditionProperties,
        inputs,
        NULL,
        &alarmProperties,
        &conditionInstance
                                        );
    ck_assert_uint_eq(retval, UA_STATUSCODE_GOOD);

    retval = UA_Server_Condition_setImplCallbacks(acserver, conditionInstance, &callbacks);
    ck_assert_uint_eq(retval, UA_STATUSCODE_GOOD);

    UA_Boolean autoConfirm = false;
    retval = UA_Server_Condition_setContext(acserver, conditionInstance, &autoConfirm);
    ck_assert_uint_eq(retval, UA_STATUSCODE_GOOD);

    /* Create monitored event */
    UA_MonitoredItemCreateRequest req;
    UA_MonitoredItemCreateRequest_init(&req);
    req.itemToMonitor.nodeId = UA_NODEID_NUMERIC(0, UA_NS0ID_SERVER);
    req.monitoringMode = UA_MONITORINGMODE_REPORTING;
    req.itemToMonitor.attributeId = UA_ATTRIBUTEID_EVENTNOTIFIER;
    req.requestedParameters.samplingInterval = 250;
    req.requestedParameters.discardOldest = true;
    req.requestedParameters.queueSize = 1;

    UA_SimpleAttributeOperand select[6];

    size_t i =0;
    UA_SimpleAttributeOperand_init(&select[i]);
    select[i].typeDefinitionId = UA_NODEID_NUMERIC(0, UA_NS0ID_CONDITIONTYPE);
    select[i].attributeId = UA_ATTRIBUTEID_NODEID;

    UA_QualifiedName branchIdQN = UA_QUALIFIEDNAME(0, "BranchId");
    i++;
    UA_SimpleAttributeOperand_init(&select[i]);
    select[i].typeDefinitionId = UA_NODEID_NUMERIC(0, UA_NS0ID_CONDITIONTYPE);
    select[i].attributeId = UA_ATTRIBUTEID_VALUE;
    select[i].browsePathSize = 1;
    select[i].browsePath = &branchIdQN;

    UA_QualifiedName retainQN = UA_QUALIFIEDNAME(0, "Retain");
    i++;
    UA_SimpleAttributeOperand_init(&select[i]);
    select[i].typeDefinitionId = UA_NODEID_NUMERIC(0, UA_NS0ID_CONDITIONTYPE);
    select[i].attributeId = UA_ATTRIBUTEID_VALUE;
    select[i].browsePathSize = 1;
    select[i].browsePath = &retainQN;

    UA_QualifiedName ackedId[2] = {UA_QUALIFIEDNAME(0, "AckedState"), UA_QUALIFIEDNAME(0, "Id") };
    i++;
    UA_SimpleAttributeOperand_init(&select[i]);
    select[i].typeDefinitionId = UA_NODEID_NUMERIC(0, UA_NS0ID_CONDITIONTYPE);
    select[i].attributeId = UA_ATTRIBUTEID_VALUE;
    select[i].browsePathSize = 2;
    select[i].browsePath = ackedId;

    UA_QualifiedName confirmedId[2] = {UA_QUALIFIEDNAME(0, "ConfirmedState"), UA_QUALIFIEDNAME(0, "Id") };
    i++;
    UA_SimpleAttributeOperand_init(&select[i]);
    select[i].typeDefinitionId = UA_NODEID_NUMERIC(0, UA_NS0ID_CONDITIONTYPE);
    select[i].attributeId = UA_ATTRIBUTEID_VALUE;
    select[i].browsePathSize = 2;
    select[i].browsePath = confirmedId;

    UA_QualifiedName activeId[2] = {UA_QUALIFIEDNAME(0, "ActiveState"), UA_QUALIFIEDNAME(0, "Id") };
    i++;
    UA_SimpleAttributeOperand_init(&select[i]);
    select[i].typeDefinitionId = UA_NODEID_NUMERIC(0, UA_NS0ID_CONDITIONTYPE);
    select[i].attributeId = UA_ATTRIBUTEID_VALUE;
    select[i].browsePathSize = 2;
    select[i].browsePath = activeId;


    UA_EventFilter filter;
    UA_EventFilter_init(&filter);
    filter.selectClausesSize = 6;
    filter.selectClauses = select;

    req.requestedParameters.filter.content.decoded.type = &UA_TYPES[UA_TYPES_EVENTFILTER];
    req.requestedParameters.filter.content.decoded.data = &filter;
    req.requestedParameters.filter.encoding = UA_EXTENSIONOBJECT_DECODED_NODELETE;

    UA_MonitoredItemCreateResult res = UA_Server_createEventMonitoredItem(
        acserver,
        UA_TIMESTAMPSTORETURN_NEITHER,
        req,
        &ctx,
        conditionSequence2CB
<<<<<<< HEAD
    );
=======
                                                                         );
>>>>>>> 68b83789
    ck_assert_uint_eq(res.statusCode, UA_STATUSCODE_GOOD);

    uint32_t expectedEventCount = 0;
    ck_assert_uint_eq (expectedEventCount, eventCount);

    /* Initial State of Condition */
    ck_assert(isConditionEnabled(acserver, conditionInstance) == true);
    ck_assert(isConditionActive(acserver, conditionInstance) == false);
    ck_assert(isConditionAcked(acserver, conditionInstance) == true);
    ck_assert(isConditionConfirmed(acserver, conditionInstance) == true);
    ck_assert(conditionRetain(acserver, conditionInstance) == false);

    /* 1. Alarm goes Active */
    retval = UA_Server_Condition_updateActive(acserver, conditionInstance, NULL, true);
    ck_assert_uint_eq(retval, UA_STATUSCODE_GOOD);
    expectedEventCount++;
    ck_assert_uint_eq (expectedEventCount, eventCount);
    ck_assert(ctx.mainBranchState.active == true);
    ck_assert(ctx.mainBranchState.acked == false);
    ck_assert(ctx.mainBranchState.confirmed == true);
    ck_assert(ctx.mainBranchState.retain == true);

    /* 2. Alarm acked */
    retval = UA_Server_Condition_acknowledge(acserver, conditionInstance, NULL);
    ck_assert_uint_eq(retval, UA_STATUSCODE_GOOD);
    expectedEventCount++;
    ck_assert_uint_eq (expectedEventCount, eventCount);
    ck_assert(ctx.mainBranchState.active == true);
    ck_assert(ctx.mainBranchState.acked == true);
    ck_assert(ctx.mainBranchState.confirmed == false);
    ck_assert(ctx.mainBranchState.retain == true);

    /* 3. Alarm goes Inactive */
    retval = UA_Server_Condition_updateActive(acserver, conditionInstance, NULL, false);
    ck_assert_uint_eq(retval, UA_STATUSCODE_GOOD);
    expectedEventCount++;
    ck_assert_uint_eq (expectedEventCount, eventCount);
    ck_assert(ctx.mainBranchState.active == false);
    ck_assert(ctx.mainBranchState.acked == true);
    ck_assert(ctx.mainBranchState.confirmed == false);
    ck_assert(ctx.mainBranchState.retain == true);

    /* 4. Alarm Confirmed */
    retval = UA_Server_Condition_confirm (acserver, conditionInstance, NULL);
    ck_assert_uint_eq(retval, UA_STATUSCODE_GOOD);
    expectedEventCount++;
    ck_assert_uint_eq (expectedEventCount, eventCount);
    ck_assert(ctx.mainBranchState.active == false);
    ck_assert(ctx.mainBranchState.acked == true);
    ck_assert(ctx.mainBranchState.confirmed == true);
    ck_assert(ctx.mainBranchState.retain == false);

    /* 5. Alarm goes active */
    retval = UA_Server_Condition_updateActive(acserver, conditionInstance, NULL, true);
    ck_assert_uint_eq(retval, UA_STATUSCODE_GOOD);
    expectedEventCount++;
    ck_assert_uint_eq (expectedEventCount, eventCount);
    ck_assert(ctx.mainBranchState.active == true);
    ck_assert(ctx.mainBranchState.acked == false);
    ck_assert(ctx.mainBranchState.confirmed == true);
    ck_assert(ctx.mainBranchState.retain == true);

    /* 6. Alarm goes inactive */
    retval = UA_Server_Condition_updateActive(acserver, conditionInstance, NULL, false);
    ck_assert_uint_eq(retval, UA_STATUSCODE_GOOD);
    expectedEventCount++; //event for alarm going active
    expectedEventCount++; //event for branch created
    ck_assert_uint_eq (expectedEventCount, eventCount);
    ck_assert(ctx.mainBranchState.active == false);
    ck_assert(ctx.mainBranchState.acked == true);
    ck_assert(ctx.mainBranchState.confirmed == true);
    ck_assert(ctx.mainBranchState.retain == true);

    /* 7. Branch #1 created */
    ck_assert(!UA_NodeId_equal(&ctx.branch1, &UA_NODEID_NULL));
    ck_assert(ctx.branch1State.active == true);
    ck_assert(ctx.branch1State.acked == false);
    ck_assert(ctx.branch1State.confirmed == true);
    ck_assert(ctx.branch1State.retain == true);

    /* 8. Alarm goes active again */
    retval = UA_Server_Condition_updateActive(acserver, conditionInstance, NULL, true);
    ck_assert_uint_eq(retval, UA_STATUSCODE_GOOD);
    expectedEventCount++;
    ck_assert_uint_eq (expectedEventCount, eventCount);
    ck_assert(ctx.mainBranchState.active == true);
    ck_assert(ctx.mainBranchState.acked == false);
    ck_assert(ctx.mainBranchState.confirmed == true);
    ck_assert(ctx.mainBranchState.retain == true);

    /* 9. Branch acked */
    retval = UA_Server_Condition_acknowledge(acserver, ctx.branch1, NULL);
    ck_assert_uint_eq(retval, UA_STATUSCODE_GOOD);
    expectedEventCount++;
    ck_assert_uint_eq (expectedEventCount, eventCount);
    ck_assert(ctx.branch1State.active == true);
    ck_assert(ctx.branch1State.acked == true);
    ck_assert(ctx.branch1State.confirmed == false);
    ck_assert(ctx.branch1State.retain == true);

    /* 10. Alarm goes inactive again */
    retval = UA_Server_Condition_updateActive(acserver, conditionInstance, NULL, false);
    ck_assert_uint_eq(retval, UA_STATUSCODE_GOOD);
    expectedEventCount++;
    expectedEventCount++; /*New branch notification */
    ck_assert_uint_eq (expectedEventCount, eventCount);
    ck_assert(ctx.mainBranchState.active == false);
    ck_assert(ctx.mainBranchState.acked == true);
    ck_assert(ctx.mainBranchState.confirmed == true);
    ck_assert(ctx.mainBranchState.retain == true);

    /* 11. Branch #2 created */
    ck_assert(!UA_NodeId_equal(&ctx.branch2, &UA_NODEID_NULL));
    ck_assert(ctx.branch2State.active == true);
    ck_assert(ctx.branch2State.acked == false);
    ck_assert(ctx.branch2State.confirmed == true);
    ck_assert(ctx.branch2State.retain == true);

    /* 12. Branch #1 confirmed  */
    retval = UA_Server_Condition_confirm(acserver, ctx.branch1, NULL);
    ck_assert_uint_eq(retval, UA_STATUSCODE_GOOD);
    expectedEventCount++;
    ck_assert_uint_eq (expectedEventCount, eventCount);
    ck_assert(ctx.branch1State.active == true);
    ck_assert(ctx.branch1State.acked == true);
    ck_assert(ctx.branch1State.confirmed == true);
    ck_assert(ctx.branch1State.retain == false);

    /* 13. Branch #2 Acked */
    retval = UA_Server_Condition_acknowledge(acserver, ctx.branch2, NULL);
    ck_assert_uint_eq(retval, UA_STATUSCODE_GOOD);
    expectedEventCount++;
    expectedEventCount++; //notification for main branch retain going to false
    ck_assert_uint_eq (expectedEventCount, eventCount);
    ck_assert(ctx.branch2State.active == true);
    ck_assert(ctx.branch2State.acked == true);
    ck_assert(ctx.branch2State.confirmed == true);
    ck_assert(ctx.branch2State.retain == false);

    /* 14. No longer of interest */
    ck_assert_uint_eq(retval, UA_STATUSCODE_GOOD);
    ck_assert(isConditionActive(acserver, conditionInstance) == false);
    ck_assert(isConditionAcked(acserver, conditionInstance) == true);
    ck_assert(isConditionConfirmed(acserver, conditionInstance) == true);
    ck_assert(conditionRetain(acserver, conditionInstance) == false);
    ck_assert(ctx.mainBranchState.active == false);
    ck_assert(ctx.mainBranchState.acked == true);
    ck_assert(ctx.mainBranchState.confirmed == true);
    ck_assert(ctx.mainBranchState.retain == false);

    retval = UA_Server_deleteCondition(
<<<<<<< HEAD
            acserver,
            conditionInstance
    );
    ck_assert_uint_eq(retval, UA_STATUSCODE_GOOD);
} END_TEST

static void conditionSequence3CB (UA_Server *server, UA_UInt32 monId, void *monContext,
                                  size_t nEventFields, const UA_Variant *eventFields)
{
    eventCount++;
    UA_NodeId conditionId = *(UA_NodeId *) eventFields[0].data;
    UA_Boolean retain = *(UA_Boolean*) eventFields[1].data;
    *(UA_Boolean *)monContext = retain;
}

static void
setupTwoOperandsFilter(UA_ContentFilterElement *element, UA_UInt32 firstOperandIndex, UA_UInt32 secondOperandIndex){
    element->filterOperands[0].content.decoded.type = &UA_TYPES[UA_TYPES_ELEMENTOPERAND];
    element->filterOperands[0].encoding = UA_EXTENSIONOBJECT_DECODED;
    element->filterOperands[1].content.decoded.type = &UA_TYPES[UA_TYPES_ELEMENTOPERAND];
    element->filterOperands[1].encoding = UA_EXTENSIONOBJECT_DECODED;
    UA_ElementOperand *firstElementOperand = UA_ElementOperand_new();
    UA_ElementOperand_init(firstElementOperand);
    firstElementOperand->index = firstOperandIndex;
    UA_ElementOperand *secondElementOperand = UA_ElementOperand_new();
    UA_ElementOperand_init(secondElementOperand);
    secondElementOperand->index = secondOperandIndex;
    element->filterOperands[0].content.decoded.data = firstElementOperand;
    element->filterOperands[1].content.decoded.data = secondElementOperand;
}

/* Based on https://reference.opcfoundation.org/Core/Part9/v105/docs/B.1.4
 * For this test supportsFilteredRetain is true.
 * */

START_TEST(conditionSequence3) {

    UA_StatusCode retval;
    UA_ConditionProperties conditionProperties;
    conditionProperties.name = UA_QUALIFIEDNAME(0, "Test Condition");
    conditionProperties.hierarchialReferenceType = UA_NODEID_NUMERIC(0, UA_NS0ID_HASCOMPONENT);//UA_NODEID_NULL;
    conditionProperties.source = UA_NODEID_NUMERIC(0, UA_NS0ID_SERVER);
    conditionProperties.canBranch = false;

    UA_AlarmConditionProperties alarmProperties;
    memset(&alarmProperties, 0, sizeof(alarmProperties));
    alarmProperties.isSuppressible = true;
    alarmProperties.isServiceable = true;

    UA_ConditionInputFns inputs = {0};
    UA_NodeId conditionInstance = UA_NODEID_NULL;
    retval = __UA_Server_createCondition(
        acserver,
        UA_NODEID_NULL,
        UA_NODEID_NUMERIC(0, UA_NS0ID_ALARMCONDITIONTYPE),
        &conditionProperties,
        inputs,
        NULL,
        &alarmProperties,
        &conditionInstance
    );
    ck_assert_uint_eq(retval, UA_STATUSCODE_GOOD);

    /* Create monitored event */
    UA_MonitoredItemCreateRequest req;
    UA_MonitoredItemCreateRequest_init(&req);
    req.itemToMonitor.nodeId = UA_NODEID_NUMERIC(0, UA_NS0ID_SERVER);
    req.monitoringMode = UA_MONITORINGMODE_REPORTING;
    req.itemToMonitor.attributeId = UA_ATTRIBUTEID_EVENTNOTIFIER;
    req.requestedParameters.samplingInterval = 250;
    req.requestedParameters.discardOldest = true;
    req.requestedParameters.queueSize = 1;

    UA_SimpleAttributeOperand select[2];

    size_t i = 0;
    UA_SimpleAttributeOperand_init(&select[i]);
    select[i].typeDefinitionId = UA_NODEID_NUMERIC(0, UA_NS0ID_CONDITIONTYPE);
    select[i].attributeId = UA_ATTRIBUTEID_NODEID;
    i++;

    UA_QualifiedName retainQN = UA_QUALIFIEDNAME(0, "Retain");
    UA_SimpleAttributeOperand_init(&select[i]);
    select[i].typeDefinitionId = UA_NODEID_NUMERIC(0, UA_NS0ID_CONDITIONTYPE);
    select[i].attributeId = UA_ATTRIBUTEID_VALUE;
    select[i].browsePathSize = 1;
    select[i].browsePath = &retainQN;
    i++;

    //(only report when Suppressed state == false and OutOfServiceState == false)
    UA_ContentFilterElement whereClauseElements[3];

    UA_Boolean val = false;
    UA_LiteralOperand literalOperand;
    UA_Variant_setScalar(&literalOperand.value, &val, &UA_TYPES[UA_TYPES_BOOLEAN]);
    UA_ExtensionObject literalOperandEO;
    literalOperandEO.content.decoded.data = &literalOperand;
    literalOperandEO.content.decoded.type = &UA_TYPES[UA_TYPES_LITERALOPERAND];
    literalOperandEO.encoding = UA_EXTENSIONOBJECT_DECODED_NODELETE;

    //or
    UA_ExtensionObject filterOperands0[2];
    UA_ExtensionObject_init(&filterOperands0[0]);
    filterOperands0[0].encoding = UA_EXTENSIONOBJECT_DECODED_NODELETE;
    filterOperands0[0].content.decoded.type = &UA_TYPES[UA_TYPES_ELEMENTOPERAND];
    UA_ElementOperand idx1ElementOperand;
    idx1ElementOperand.index = 1;
    filterOperands0[0].content.decoded.data = &idx1ElementOperand;

    UA_ExtensionObject_init(&filterOperands0[1]);
    filterOperands0[1].encoding = UA_EXTENSIONOBJECT_DECODED_NODELETE;
    filterOperands0[1].content.decoded.type = &UA_TYPES[UA_TYPES_ELEMENTOPERAND];
    UA_ElementOperand idx2ElementOperand;
    idx2ElementOperand.index = 2;
    filterOperands0[1].content.decoded.data = &idx2ElementOperand;

    whereClauseElements[0].filterOperator = UA_FILTEROPERATOR_AND;
    whereClauseElements[0].filterOperandsSize = 2;
    whereClauseElements[0].filterOperands = filterOperands0;

    //SuppressedState == False
    UA_ExtensionObject filterOperands1[2];
    UA_ExtensionObject_init(&filterOperands1[0]);
    filterOperands1[0].encoding = UA_EXTENSIONOBJECT_DECODED_NODELETE;
    filterOperands1[0].content.decoded.type = &UA_TYPES[UA_TYPES_SIMPLEATTRIBUTEOPERAND];
    UA_SimpleAttributeOperand suppressedStateOperand;
    UA_SimpleAttributeOperand_init(&suppressedStateOperand);
    suppressedStateOperand.attributeId = UA_ATTRIBUTEID_VALUE;
    suppressedStateOperand.typeDefinitionId = UA_NODEID_NUMERIC(0, UA_NS0ID_ALARMCONDITIONTYPE);
    UA_QualifiedName suppressedStateIdPath[2];
    suppressedStateIdPath[0] = UA_QUALIFIEDNAME(0, "SuppressedState");
    suppressedStateIdPath[1] = UA_QUALIFIEDNAME(0, "Id");
    suppressedStateOperand.browsePath = suppressedStateIdPath;
    suppressedStateOperand.browsePathSize = 2;
    filterOperands1[0].content.decoded.data = &suppressedStateOperand;
    filterOperands1[1] = literalOperandEO;
    whereClauseElements[1].filterOperator = UA_FILTEROPERATOR_EQUALS;
    whereClauseElements[1].filterOperandsSize = 2;
    whereClauseElements[1].filterOperands = filterOperands1;

    //OutOfServiceState == False
    UA_ExtensionObject filterOperands2[2];
    UA_ExtensionObject_init(&filterOperands2[0]);
    filterOperands2[0].encoding = UA_EXTENSIONOBJECT_DECODED_NODELETE;
    filterOperands2[0].content.decoded.type = &UA_TYPES[UA_TYPES_SIMPLEATTRIBUTEOPERAND];
    UA_SimpleAttributeOperand outOfServiceStateOperand;
    UA_SimpleAttributeOperand_init(&outOfServiceStateOperand);
    outOfServiceStateOperand.attributeId = UA_ATTRIBUTEID_VALUE;
    outOfServiceStateOperand.typeDefinitionId = UA_NODEID_NUMERIC(0, UA_NS0ID_ALARMCONDITIONTYPE);
    UA_QualifiedName outOfServicePath[2];
    outOfServicePath[0] = UA_QUALIFIEDNAME(0, "OutOfServiceState");
    outOfServicePath[1] = UA_QUALIFIEDNAME(0, "Id");
    outOfServiceStateOperand.browsePath = outOfServicePath;
    outOfServiceStateOperand.browsePathSize = 2;
    filterOperands2[0].content.decoded.data = &outOfServiceStateOperand;

    filterOperands2[1] = literalOperandEO;
    whereClauseElements[2].filterOperator = UA_FILTEROPERATOR_EQUALS;
    whereClauseElements[2].filterOperandsSize = 2;
    whereClauseElements[2].filterOperands = filterOperands2;

    UA_ContentFilter whereClause;
    whereClause.elements = whereClauseElements;
    whereClause.elementsSize = 3;

    UA_EventFilter filter;
    UA_EventFilter_init(&filter);
    filter.selectClausesSize = i;
    filter.selectClauses = select;
    filter.whereClause = whereClause;

    req.requestedParameters.filter.content.decoded.type = &UA_TYPES[UA_TYPES_EVENTFILTER];
    req.requestedParameters.filter.content.decoded.data = &filter;
    req.requestedParameters.filter.encoding = UA_EXTENSIONOBJECT_DECODED_NODELETE;

    UA_Boolean retainSent = false;
    UA_MonitoredItemCreateResult res = UA_Server_createEventMonitoredItem(
        acserver,
        UA_TIMESTAMPSTORETURN_NEITHER,
        req,
        &retainSent,
        conditionSequence3CB
    );
    ck_assert_uint_eq(res.statusCode, UA_STATUSCODE_GOOD);

    uint32_t expectedEventCount = 0;
    ck_assert_uint_eq (expectedEventCount, eventCount);

    /* Initial State of Condition */
    ck_assert(isConditionEnabled(acserver, conditionInstance) == true);
    ck_assert(isConditionActive(acserver, conditionInstance) == false);
    ck_assert(isConditionSuppressed(acserver, conditionInstance) == false);
    ck_assert(isConditionOutOfService(acserver, conditionInstance) == false);
    ck_assert(conditionRetain(acserver, conditionInstance) == false);
    ck_assert(retainSent == false);

    /* 1. Alarm Goes Active */
    retval = UA_Server_Condition_updateActive(acserver, conditionInstance, NULL, true);
    ck_assert_uint_eq(retval, UA_STATUSCODE_GOOD);
    expectedEventCount++;
    ck_assert_uint_eq (expectedEventCount, eventCount);
    ck_assert(isConditionActive(acserver, conditionInstance) == true);
    ck_assert(isConditionSuppressed(acserver, conditionInstance) == false);
    ck_assert(isConditionOutOfService(acserver, conditionInstance) == false);
    ck_assert(conditionRetain(acserver, conditionInstance) == true);
    ck_assert(retainSent == true);

    /* 2. Placed OutOfService */
    retval = UA_Server_Condition_removeFromService(acserver, conditionInstance, NULL);
    ck_assert_uint_eq(retval, UA_STATUSCODE_GOOD);
    expectedEventCount++;
    ck_assert_uint_eq (expectedEventCount, eventCount);
    ck_assert(isConditionActive(acserver, conditionInstance) == true);
    ck_assert(isConditionSuppressed(acserver, conditionInstance) == false);
    ck_assert(isConditionOutOfService(acserver, conditionInstance) == true);
    ck_assert(conditionRetain(acserver, conditionInstance) == true);
    ck_assert(retainSent == false);

    /* 3. Alarm Suppressed; No event since OutOfService */
    retval = UA_Server_Condition_suppress(acserver, conditionInstance, NULL);
    ck_assert_uint_eq(retval, UA_STATUSCODE_GOOD);
    ck_assert_uint_eq (expectedEventCount, eventCount);
    ck_assert(isConditionActive(acserver, conditionInstance) == true);
    ck_assert(isConditionSuppressed(acserver, conditionInstance) == true);
    ck_assert(isConditionOutOfService(acserver, conditionInstance) == true);
    ck_assert(conditionRetain(acserver, conditionInstance) == true);
    ck_assert(retainSent == false);

    /* 4. Alarm goes inactive; No event since OutOfService */
    retval = UA_Server_Condition_updateActive(acserver, conditionInstance, NULL, false);
    ck_assert_uint_eq(retval, UA_STATUSCODE_GOOD);
    ck_assert_uint_eq (expectedEventCount, eventCount);
    ck_assert(isConditionActive(acserver, conditionInstance) == false);
    ck_assert(isConditionSuppressed(acserver, conditionInstance) == true);
    ck_assert(isConditionOutOfService(acserver, conditionInstance) == true);
    ck_assert(conditionRetain(acserver, conditionInstance) == false);
    ck_assert(retainSent == false);

    /* 5. Alarm Not Suppressed; No event since out of service*/
    retval = UA_Server_Condition_unsuppress(acserver, conditionInstance, NULL);
    ck_assert_uint_eq(retval, UA_STATUSCODE_GOOD);
    ck_assert_uint_eq (expectedEventCount, eventCount);
    ck_assert(isConditionActive(acserver, conditionInstance) == false);
    ck_assert(isConditionSuppressed(acserver, conditionInstance) == false);
    ck_assert(isConditionOutOfService(acserver, conditionInstance) == true);
    ck_assert(conditionRetain(acserver, conditionInstance) == false);
    ck_assert(retainSent == false);

    /* 6. Alarm goes active; No event since out of service*/
    retval = UA_Server_Condition_updateActive(acserver, conditionInstance, NULL, true);
    ck_assert_uint_eq(retval, UA_STATUSCODE_GOOD);
    ck_assert_uint_eq (expectedEventCount, eventCount);
    ck_assert(isConditionActive(acserver, conditionInstance) == true);
    ck_assert(isConditionSuppressed(acserver, conditionInstance) == false);
    ck_assert(isConditionOutOfService(acserver, conditionInstance) == true);
    ck_assert(conditionRetain(acserver, conditionInstance) == true);
    ck_assert(retainSent == false);

    /* 7. Alarm no longer OutOfService; Event generated */
    retval = UA_Server_Condition_placeInService(acserver, conditionInstance, NULL);
    ck_assert_uint_eq(retval, UA_STATUSCODE_GOOD);
    expectedEventCount++;
    ck_assert_uint_eq (expectedEventCount, eventCount);
    ck_assert(isConditionActive(acserver, conditionInstance) == true);
    ck_assert(isConditionSuppressed(acserver, conditionInstance) == false);
    ck_assert(isConditionOutOfService(acserver, conditionInstance) == false);
    ck_assert(conditionRetain(acserver, conditionInstance) == true);
    ck_assert(retainSent == true);

    /* 8. Alarm goes inactive */
    retval = UA_Server_Condition_updateActive(acserver, conditionInstance, NULL, false);
    ck_assert_uint_eq(retval, UA_STATUSCODE_GOOD);
    expectedEventCount++;
    ck_assert_uint_eq (expectedEventCount, eventCount);
    ck_assert(isConditionActive(acserver, conditionInstance) == false);
    ck_assert(isConditionSuppressed(acserver, conditionInstance) == false);
    ck_assert(isConditionOutOfService(acserver, conditionInstance) == false);
    ck_assert(conditionRetain(acserver, conditionInstance) == false);
    ck_assert(retainSent == false);

    /* 9. Alarm Suppressed, No event since not active */
    retval = UA_Server_Condition_suppress(acserver, conditionInstance, NULL);
    ck_assert_uint_eq(retval, UA_STATUSCODE_GOOD);
    ck_assert_uint_eq (expectedEventCount, eventCount);
    ck_assert(isConditionActive(acserver, conditionInstance) == false);
    ck_assert(isConditionSuppressed(acserver, conditionInstance) == true);
    ck_assert(isConditionOutOfService(acserver, conditionInstance) == false);
    ck_assert(conditionRetain(acserver, conditionInstance) == false);
    ck_assert(retainSent == false);

    /* 10. Alarm goes active, No event since suppressed */
    retval = UA_Server_Condition_updateActive(acserver, conditionInstance, NULL, true);
    ck_assert_uint_eq(retval, UA_STATUSCODE_GOOD);
    ck_assert_uint_eq (expectedEventCount, eventCount);
    ck_assert(isConditionActive(acserver, conditionInstance) == true);
    ck_assert(isConditionSuppressed(acserver, conditionInstance) == true);
    ck_assert(isConditionOutOfService(acserver, conditionInstance) == false);
    ck_assert(conditionRetain(acserver, conditionInstance) == true);
    ck_assert(retainSent == false);

    //UA_Server_run_startup(acserver);
    //while (1){ UA_Server_run_iterate(acserver, true);}

    retval = UA_Server_deleteCondition(
        acserver,
        conditionInstance
    );
=======
        acserver,
        conditionInstance
                                      );
>>>>>>> 68b83789
    ck_assert_uint_eq(retval, UA_STATUSCODE_GOOD);
} END_TEST

#endif

int main(void) {
    Suite *s = suite_create("server_alarmcondition");

#ifdef UA_ENABLE_SUBSCRIPTIONS_ALARMS_CONDITIONS
    TCase *tc_call = tcase_create("Alarms and Conditions");
    tcase_add_test(tc_call, createDelete);
    tcase_add_test(tc_call, conditionSequence1);
    tcase_add_test(tc_call, conditionSequence2);
    tcase_add_checked_fixture(tc_call, setup, teardown);
    suite_add_tcase(s, tc_call);
#endif

    TCase *tc_call1 = tcase_create("Alarms and Conditions Supports Filtered Retain True");
    tcase_add_test(tc_call1, conditionSequence3);
    tcase_add_checked_fixture(tc_call1, setupSupportsFilteredRetain, teardown);
    suite_add_tcase(s, tc_call1);
#endif

    SRunner *sr = srunner_create(s);
    srunner_set_fork_status(sr, CK_NOFORK);
    srunner_run_all(sr, CK_NORMAL);
    int number_failed = srunner_ntests_failed(sr);
    srunner_free(sr);
    return (number_failed == 0) ? EXIT_SUCCESS : EXIT_FAILURE;
}<|MERGE_RESOLUTION|>--- conflicted
+++ resolved
@@ -106,11 +106,7 @@
         server,
         condition,
         UA_QUALIFIEDNAME(0, "SuppressedState")
-<<<<<<< HEAD
     );
-=======
-                                                 );
->>>>>>> 68b83789
 }
 
 static inline UA_Boolean
@@ -120,11 +116,7 @@
         server,
         condition,
         UA_QUALIFIEDNAME(0, "OutOfServiceState")
-<<<<<<< HEAD
     );
-=======
-                                                 );
->>>>>>> 68b83789
 }
 
 static inline UA_Boolean
@@ -253,11 +245,7 @@
         NULL,
         &alarmProperties,
         &conditionInstance
-<<<<<<< HEAD
     );
-=======
-                                        );
->>>>>>> 68b83789
     ck_assert_uint_eq(retval, UA_STATUSCODE_GOOD);
 
     retval = UA_Server_Condition_setImplCallbacks(acserver, conditionInstance, &callbacks);
@@ -296,11 +284,7 @@
         req,
         NULL,
         conditionSequence1CB
-<<<<<<< HEAD
     );
-=======
-                                                                         );
->>>>>>> 68b83789
     ck_assert_uint_eq(res.statusCode, UA_STATUSCODE_GOOD);
 
     UA_Boolean autoConfirm = false;
@@ -343,20 +327,7 @@
     ck_assert(isConditionConfirmed(acserver, conditionInstance) == false);
     ck_assert(conditionRetain(acserver, conditionInstance) == true);
 
-<<<<<<< HEAD
-    /* 4. Alarm goes inactive */
-    retval = UA_Server_Condition_updateActive(acserver, conditionInstance, NULL, false);
-    ck_assert_uint_eq(retval, UA_STATUSCODE_GOOD);
-    expectedEventCount++;
-    ck_assert(isConditionActive(acserver, conditionInstance) == false);
-    ck_assert(isConditionAcked(acserver, conditionInstance) == true);
-    ck_assert(isConditionConfirmed(acserver, conditionInstance) == false);
-    ck_assert(conditionRetain(acserver, conditionInstance) == true);
-
-    /* 5. Condition confirmed */
-=======
     /* 4. Condition confirmed */
->>>>>>> 68b83789
     retval = UA_Server_Condition_confirm (acserver, conditionInstance, NULL);
     ck_assert_uint_eq(retval, UA_STATUSCODE_GOOD);
     expectedEventCount++;
@@ -365,11 +336,7 @@
     ck_assert(isConditionConfirmed(acserver, conditionInstance) == true);
     ck_assert(conditionRetain(acserver, conditionInstance) == false);
 
-<<<<<<< HEAD
-    /* 6. Alarm goes active */
-=======
     /* 5. Alarm goes active */
->>>>>>> 68b83789
     retval = UA_Server_Condition_updateActive(acserver, conditionInstance, NULL, true);
     ck_assert_uint_eq(retval, UA_STATUSCODE_GOOD);
     expectedEventCount++;
@@ -378,11 +345,7 @@
     ck_assert(isConditionConfirmed(acserver, conditionInstance) == true);
     ck_assert(conditionRetain(acserver, conditionInstance) == true);
 
-<<<<<<< HEAD
-    /* 7. Alarm goes inactive */
-=======
     /* 6. Alarm goes inactive */
->>>>>>> 68b83789
     retval = UA_Server_Condition_updateActive(acserver, conditionInstance, NULL, false);
     ck_assert_uint_eq(retval, UA_STATUSCODE_GOOD);
     expectedEventCount++;
@@ -391,11 +354,7 @@
     ck_assert(isConditionConfirmed(acserver, conditionInstance) == true);
     ck_assert(conditionRetain(acserver, conditionInstance) == true);
 
-<<<<<<< HEAD
-    /* 8. Condition Acknowledged Confirm required */
-=======
     /* 7. Condition Acknowledged Confirm required */
->>>>>>> 68b83789
     retval = UA_Server_Condition_acknowledge(acserver, conditionInstance, NULL);
     ck_assert_uint_eq(retval, UA_STATUSCODE_GOOD);
     expectedEventCount++;
@@ -404,11 +363,7 @@
     ck_assert(isConditionConfirmed(acserver, conditionInstance) == false);
     ck_assert(conditionRetain(acserver, conditionInstance) == true);
 
-<<<<<<< HEAD
-    /* 10. Condition confirmed */
-=======
     /* 8. Condition confirmed */
->>>>>>> 68b83789
     retval = UA_Server_Condition_confirm (acserver, conditionInstance, NULL);
     ck_assert_uint_eq(retval, UA_STATUSCODE_GOOD);
     expectedEventCount++;
@@ -420,11 +375,7 @@
     retval = UA_Server_deleteCondition(
         acserver,
         conditionInstance
-<<<<<<< HEAD
     );
-=======
-                                      );
->>>>>>> 68b83789
     ck_assert_uint_eq(retval, UA_STATUSCODE_GOOD);
 } END_TEST
 
@@ -589,11 +540,7 @@
         req,
         &ctx,
         conditionSequence2CB
-<<<<<<< HEAD
     );
-=======
-                                                                         );
->>>>>>> 68b83789
     ck_assert_uint_eq(res.statusCode, UA_STATUSCODE_GOOD);
 
     uint32_t expectedEventCount = 0;
@@ -745,7 +692,6 @@
     ck_assert(ctx.mainBranchState.retain == false);
 
     retval = UA_Server_deleteCondition(
-<<<<<<< HEAD
             acserver,
             conditionInstance
     );
@@ -1053,11 +999,6 @@
         acserver,
         conditionInstance
     );
-=======
-        acserver,
-        conditionInstance
-                                      );
->>>>>>> 68b83789
     ck_assert_uint_eq(retval, UA_STATUSCODE_GOOD);
 } END_TEST
 
