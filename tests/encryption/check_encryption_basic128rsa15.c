--- conflicted
+++ resolved
@@ -165,14 +165,7 @@
     /* The Get endpoint (discovery service) is done with
      * security mode as none to see the server's capability
      * and certificate */
-<<<<<<< HEAD
     client = UA_Client_newForUnitTest();
-=======
-    client = UA_Client_new();
-    UA_ClientConfig *cc = UA_Client_getConfig(client);
-    UA_ClientConfig_setDefault(cc);
-
->>>>>>> 50ae40d3
     ck_assert(client != NULL);
     UA_StatusCode retval = UA_Client_getEndpoints(client, "opc.tcp://localhost:4840",
                                                   &endpointArraySize, &endpointArray);
@@ -200,21 +193,13 @@
     UA_Client_delete(client);
 
     /* Secure client initialization */
-<<<<<<< HEAD
     client = UA_Client_newForUnitTest();
     UA_ClientConfig *cc = UA_Client_getConfig(client);
-=======
-    client = UA_Client_new();
-    cc = UA_Client_getConfig(client);
->>>>>>> 50ae40d3
     UA_ClientConfig_setDefaultEncryption(cc, certificate, privateKey,
                                          trustList, trustListSize,
                                          revocationList, revocationListSize);
     cc->certificateVerification.clear(&cc->certificateVerification);
-<<<<<<< HEAD
     UA_CertificateGroup_AcceptAll(&cc->certificateVerification);
-=======
-    UA_CertificateVerification_AcceptAll(&cc->certificateVerification);
 
     /* Manually add the Basic128Rsa15 SecurityPolicy.
      * It does not get added by default as it is considered unsecure. */
@@ -232,7 +217,6 @@
                                     certificate, privateKey, cc->logging);
     cc->authSecurityPoliciesSize++;
 
->>>>>>> 50ae40d3
     cc->securityPolicyUri =
         UA_STRING_ALLOC("http://opcfoundation.org/UA/SecurityPolicy#Basic128Rsa15");
     ck_assert(client != NULL);
@@ -314,10 +298,7 @@
                                          trustList, trustListSize,
                                          revocationList, revocationListSize);
     cc->certificateVerification.clear(&cc->certificateVerification);
-<<<<<<< HEAD
     UA_CertificateGroup_AcceptAll(&cc->certificateVerification);
-=======
-    UA_CertificateVerification_AcceptAll(&cc->certificateVerification);
 
     /* Manually add the Basic128Rsa15 SecurityPolicy.
      * It does not get added by default as it is considered unsecure. */
@@ -335,7 +316,6 @@
                                     certificate, privateKey, cc->logging);
     cc->authSecurityPoliciesSize++;
 
->>>>>>> 50ae40d3
     cc->securityPolicyUri =
         UA_STRING_ALLOC("http://opcfoundation.org/UA/SecurityPolicy#Basic128Rsa15");
     ck_assert(client != NULL);
